--- conflicted
+++ resolved
@@ -5417,79 +5417,8 @@
       Module::Build 0.40
       Test::More 0
       perl v5.5.3
-<<<<<<< HEAD
-  MongoDB-v0.705.0.0
-    pathname: M/MO/MONGODB/MongoDB-v0.705.0.0.tar.gz
-    provides:
-      MongoDB v0.705.0.0
-      MongoDB::BSON v0.705.0.0
-      MongoDB::BSON::Binary v0.705.0.0
-      MongoDB::BSON::Regexp v0.705.0.0
-      MongoDB::BulkWrite v0.705.0.0
-      MongoDB::BulkWriteView v0.705.0.0
-      MongoDB::Code v0.705.0.0
-      MongoDB::Collection v0.705.0.0
-      MongoDB::CommandResult v0.705.0.0
-      MongoDB::Connection v0.705.0.0
-      MongoDB::ConnectionError v0.705.0.0
-      MongoDB::Cursor v0.705.0.0
-      MongoDB::DBRef v0.705.0.0
-      MongoDB::Database v0.705.0.0
-      MongoDB::DatabaseError v0.705.0.0
-      MongoDB::DocumentSizeError v0.705.0.0
-      MongoDB::Error v0.705.0.0
-      MongoDB::GridFS v0.705.0.0
-      MongoDB::GridFS::File v0.705.0.0
-      MongoDB::MongoClient v0.705.0.0
-      MongoDB::OID v0.705.0.0
-      MongoDB::Timestamp v0.705.0.0
-      MongoDB::WriteConcernError v0.705.0.0
-      MongoDB::WriteError v0.705.0.0
-      MongoDB::WriteResult v0.705.0.0
-    requirements:
-      Carp 0
-      Class::MOP::Class 0
-      Data::Dump 0
-      Data::Dumper 0
-      Data::Types 0
-      DateTime 0.78
-      DateTime::Tiny 0
-      Devel::Peek 0
-      Digest::MD5 0
-      Encode 0
-      ExtUtils::MakeMaker 6.59
-      File::Copy 0
-      File::Path 0
-      File::Slurp 0
-      File::Spec 0
-      File::Temp 0.17
-      FileHandle 0
-      IO::File 0
-      JSON 2
-      Moose 2
-      Moose::Util::TypeConstraints 2
-      Safe::Isa 0
-      Scalar::Util 0
-      Syntax::Keyword::Junction 0
-      Test::Deep 0.111
-      Test::Fatal 0
-      Test::More 0.96
-      Test::Warn 0
-      Throwable 0
-      Tie::IxHash 0
-      Time::HiRes 0
-      Try::Tiny 0
-      bigint 0
-      boolean 0
-      namespace::clean 0
-      perl 5.008004
-      version 0
   Moo-2.000002
     pathname: H/HA/HAARG/Moo-2.000002.tar.gz
-=======
-  Moo-2.000001
-    pathname: H/HA/HAARG/Moo-2.000001.tar.gz
->>>>>>> 7d00d566
     provides:
       Method::Generate::Accessor undef
       Method::Generate::BuildAll undef
