import logging

import errno
import os
import re
import tempfile

import socket
import subprocess

import time

import signal


def create_logger(name):
    """Create and return 'logging' instance."""
    formatter = logging.Formatter(fmt='%(asctime)s - %(levelname)s - %(module)s - %(message)s')

    handler = logging.StreamHandler()
    handler.setFormatter(formatter)

    l = logging.getLogger(name)
    l.setLevel(logging.DEBUG)
    l.addHandler(handler)
    return l


logger = create_logger(__name__)


def mkdir_p(path):
    """mkdir -p"""
    logger.debug("Creating directory '%s'..." % path)
    try:
        os.makedirs(path)
    except OSError as e:  # Python >2.5
        if e.errno == errno.EEXIST and os.path.isdir(path):
            pass
        else:
            raise
    logger.debug("Created directory '%s'." % path)


def lock_file(path, timeout=None):
    """Create lock file."""
    start_time = time.time()
    logger.debug("Creating lock file '%s'..." % path)
    while True:
        try:
            os.open(path, os.O_CREAT | os.O_EXCL | os.O_RDWR)
            break
        except OSError as e:
            if e.errno == errno.EEXIST:
                if timeout is not None:
                    if (time.time() - start_time) >= timeout:
                        raise Exception("Unable to create lock file '%s' in %d seconds." % (path, timeout))

                logger.info("Lock file '%s' already exists, will retry shortly." % path)
                time.sleep(1)
            else:
                # Some other I/O error
                raise
    logger.debug("Created lock file '%s'" % path)


def unlock_file(path):
    """Remove lock file."""
    logger.debug("Removing lock file '%s'..." % path)
    if not os.path.isfile(path):
        raise Exception("Lock file '%s' does not exist." % path)
    os.unlink(path)
    logger.debug("Removed lock file '%s'." % path)


def download_file(source_url, target_path):
    """Download URL to path."""
    args = ["curl",
            "--silent",
            "--show-error",
            "--retry", "3",
            "--retry-delay", "5",
            "--output", target_path,
            source_url]
    run_command_in_foreground(args)


def download_file_to_temp_path(source_url):
    """Download URL to temporary path."""
    dest_dir = tempfile.mkdtemp()
    dest_path = os.path.join(dest_dir, 'archive.tgz')
    download_file(source_url=source_url, target_path=dest_path)
    return dest_path


def __file_extension(filename):
    """Return file extension, e.g. "zip"."""
    return os.path.splitext(os.path.basename(filename))[1].lower()


def extract_tarball_to_directory(archive_file, dest_directory, strip_root=False):
    """Extract Tar archive (.tar, .tar.gz or .tgz) to destination directory,
    optionally stripping the root directory first."""

    archive_file_extension = __file_extension(archive_file)
    if archive_file_extension in [".tar.gz", ".tgz"]:
        tar_args = "-zxf"
    elif archive_file_extension in [".tar"]:
        tar_args = "-xf"
    else:
        raise Exception("Unsupported archive '%s' with extension '%s'" % (archive_file, archive_file_extension))

    args = ["tar",
            tar_args, archive_file,
            "-C", dest_directory]
    if strip_root:
        args.extend(("--strip", "1"))

    run_command_in_foreground(args)


def extract_zip_to_directory(archive_file, dest_directory):
    """Extract ZIP archive (.zip or .war) to destination directory."""

    archive_file_extension = __file_extension(archive_file)
    if archive_file_extension not in [".zip", ".war"]:
        raise Exception("Unsupported archive '%s' with extension '%s'" % (archive_file, archive_file_extension))

    args = ["unzip", "-q",
            archive_file,
            "-d", dest_directory]

    run_command_in_foreground(args)


def fqdn():
    """Return Fully Qualified Domain Name (hostname -f), e.g. mcquery2.media.mit.edu."""
    hostname = socket.getfqdn()
    if hostname is None or len(hostname) == 0:
        raise Exception("Unable to determine FQDN.")
    return hostname.lower()


def process_with_pid_is_running(pid):
    """Return true if process with PID is still running."""
    try:
        os.kill(pid, 0)
    except OSError:
        return False
    else:
        return True


def relative_symlink(source, link_name):
    """Create symlink while also converting paths to relative ones by finding common prefix."""
    source = os.path.abspath(source)
    link_name = os.path.abspath(link_name)

    if not os.path.exists(source):
        raise Exception("Symlink source does not exist at path: %s" % source)

    rel_source = os.path.relpath(source, os.path.dirname(link_name))

    logger.debug("Creating relative symlink from '%s' to '%s'..." % (rel_source, link_name))
    os.symlink(rel_source, link_name)


def gracefully_kill_child_process(child_pid, sigkill_timeout=60):
    """Try to kill child process gracefully with SIGKILL, then abruptly with SIGTERM."""
    if child_pid is None:
        raise Exception("Child PID is unset.")

    if not process_with_pid_is_running(pid=child_pid):
        logger.warn("Child process with PID %d is not running, maybe it's dead already?" % child_pid)
    else:
        logger.info("Sending SIGKILL to child process with PID %d..." % child_pid)

        try:
            os.kill(child_pid, signal.SIGKILL)
        except OSError as e:
            # Might be already killed
            logger.warn("Unable to send SIGKILL to child PID %d: %s" % (child_pid, e.message))

        for retry in range(sigkill_timeout):
            if process_with_pid_is_running(pid=child_pid):
                logger.info("Child with PID %d is still up (retry %d)." % (child_pid, retry))
                time.sleep(1)
            else:
                break

        if process_with_pid_is_running(pid=child_pid):
            logger.warn("SIGKILL didn't work child process with PID %d, sending SIGTERM..." % child_pid)

            try:
                os.kill(child_pid, signal.SIGTERM)
            except OSError as e:
                # Might be already killed
                logger.warn("Unable to send SIGTERM to child PID %d: %s" % (child_pid, e.message))

            time.sleep(3)

        if process_with_pid_is_running(pid=child_pid):
            logger.warn("Even SIGKILL didn't do anything, kill child process with PID %d manually!" % child_pid)


def tcp_port_is_open(port, hostname="localhost"):
    """Test if TCP port is open."""
    sock = socket.socket(socket.AF_INET, socket.SOCK_STREAM)
    result = sock.connect_ex((hostname, port))
    return result == 0


def wait_for_tcp_port_to_open(port, hostname="localhost", retries=60, delay=1):
    """Try connecting to TCP port until it opens (or not); return True if managed to connect."""
    port_is_open = False
    for retry in range(retries):
        if retry == 0:
            logger.info("Trying to connect to %s:%d" % (hostname, port))
        else:
            logger.info("Trying to connect to %s:%d, retry %d" % (hostname, port, retry))

        if tcp_port_is_open(port, hostname):
            port_is_open = True
            break
        else:
            time.sleep(delay)
    return port_is_open


def resolve_absolute_path(name, must_exist=False):
    """Return absolute path to object (file or directory) under solr/."""
    script_path = os.path.dirname(os.path.abspath(__file__))
    dist_path = os.path.join(script_path, "..", name)
    if must_exist:
        if not os.path.isdir(dist_path):
            raise Exception("Object '%s' at path '%s' does not exist." % (name, resolve_absolute_path))
    return os.path.abspath(dist_path)


def run_command_in_foreground(command):
    """Run command in foreground, raise exception if it fails."""
    logger.debug("Running command: %s" % ' '.join(command))
    subprocess.check_call(command)

<<<<<<< HEAD
    line_buffered = 1
    process = subprocess.Popen(command, stdout=subprocess.PIPE, stderr=subprocess.STDOUT, bufsize=line_buffered)
    while True:
        output = process.stdout.readline()
        if len(output) == 0 and process.poll() is not None:
            break
        logger.info(output.strip())
    rc = process.poll()
    if rc > 0:
        raise Exception("Process returned non-zero exit code %d" % rc)


def compare_versions(version1, version2):
    """Compare two version strings. Return 0 if equal, -1 if version1 < version2, 1 if version1 > version2."""
=======

def compare_versions(version1, version2):
    """Compare two version strings. Return 0 if equal, -1 if version1 < version2, 1 if version1 > version2."""

>>>>>>> 1d68a4b5
    def normalize(v):
        v = v.replace("_", ".")
        return [int(x) for x in re.sub(r'(\.0+)*$', '', v).split(".")]

    return cmp(normalize(version1), normalize(version2))


def java_version():
    """Return Java version, e.g. "1.8.0_66"."""
    java_version_output = subprocess.Popen(["java", "-version"], stdout=subprocess.PIPE, stderr=subprocess.STDOUT)
    java_version_output = java_version_output.stdout.read()

    java_version_string = re.search(r'(java|openjdk) version "(.+?)"', java_version_output)
    if java_version_string is None:
        raise Exception("Unable to determine Java version from string: %s" % java_version_output)
    java_version_string = java_version_string.group(2)

    return java_version_string<|MERGE_RESOLUTION|>--- conflicted
+++ resolved
@@ -242,27 +242,10 @@
     logger.debug("Running command: %s" % ' '.join(command))
     subprocess.check_call(command)
 
-<<<<<<< HEAD
-    line_buffered = 1
-    process = subprocess.Popen(command, stdout=subprocess.PIPE, stderr=subprocess.STDOUT, bufsize=line_buffered)
-    while True:
-        output = process.stdout.readline()
-        if len(output) == 0 and process.poll() is not None:
-            break
-        logger.info(output.strip())
-    rc = process.poll()
-    if rc > 0:
-        raise Exception("Process returned non-zero exit code %d" % rc)
-
 
 def compare_versions(version1, version2):
     """Compare two version strings. Return 0 if equal, -1 if version1 < version2, 1 if version1 > version2."""
-=======
-
-def compare_versions(version1, version2):
-    """Compare two version strings. Return 0 if equal, -1 if version1 < version2, 1 if version1 > version2."""
-
->>>>>>> 1d68a4b5
+
     def normalize(v):
         v = v.replace("_", ".")
         return [int(x) for x in re.sub(r'(\.0+)*$', '', v).split(".")]
