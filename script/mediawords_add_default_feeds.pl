#!/usr/bin/env perl

# periodically check for new media sources that have not had default feeds added to them and add the default feeds.
# look for feeds that are most likely to be real feeds.  If we find more than one but no more than MAX_DEFAULT_FEEDS
# of those feeds, use the first such one and do not moderate the source.  Else, do a more expansive search
# and mark for moderation.

use strict;
use warnings;

BEGIN
{
    use FindBin;
    use lib "$FindBin::Bin/../lib";
}

use constant MAX_DEFAULT_FEEDS => 4;

use DBIx::Simple::MediaWords;
use Feed::Scrape::MediaWords;
use MediaWords::DB;
use Modern::Perl "2012";
use MediaWords::CommonLibs;

sub main
{
    binmode STDOUT, ":utf8";
    binmode STDERR, ":utf8";

    while ( 1 )
    {
        my $db = MediaWords::DB::connect_to_db();

        my $media = $db->query( "select * from media where feeds_added = false order by media_id" )->hashes;

        for my $medium ( @{ $media } )
        {
            my ( $feed_links, $need_to_moderate, $existing_urls ) =
              Feed::Scrape::get_feed_links_and_need_to_moderate_and_existing_urls( $db, $medium );

<<<<<<< .working
            # first look for <link> feeds or a set of url pattern feeds that are likely to be
            # main feeds if present (like "$url/feed")
            my $default_feed_links = Feed::Scrape->get_main_feed_urls_from_url( $medium->{ url } );

=======
>>>>>>> .merge-right.r5185
            # otherwise do an expansive search
            my $feed_links;
            my $need_to_moderate;
            if ( !@{ $default_feed_links } )
            {
                $need_to_moderate = 1;
                $feed_links = Feed::Scrape::MediaWords->get_valid_feeds_from_index_url( [ $medium->{ url } ],
                    1, $db, [], $existing_urls );

                # look through all feeds found for those with the host name in them and if found
                # treat them as default feeds
                my $medium_host = lc( URI->new( $medium->{ url } )->host );
                $default_feed_links = [ grep { lc( URI->new( $_->{ url } )->host ) eq $medium_host } @{ $feed_links } ];
                $default_feed_links = [ grep { $_->{ url } !~ /foaf/ } @{ $default_feed_links } ];
            }

            # if there are more than 0 default feeds, use those.  If there are no more than
            # MAX_DEFAULT_FEEDS, use the first one and don't moderate.
            if ( @{ $default_feed_links } )
            {
                $default_feed_links = [ sort { length( $a->{ url } ) <=> length( $b->{ url } ) } @{ $default_feed_links } ];
                $default_feed_links = [ $default_feed_links->[ 0 ] ] if ( @{ $default_feed_links } <= MAX_DEFAULT_FEEDS );
                $feed_links         = $default_feed_links;
                $need_to_moderate   = 0;
            }

            for my $feed_link ( @{ $feed_links } )
            {
                print "ADDED $medium->{ name }: [$feed_link->{ feed_type }] $feed_link->{ name } - $feed_link->{ url }\n";
                my $feed = {
                    name      => $feed_link->{ name },
                    url       => $feed_link->{ url },
                    media_id  => $medium->{ media_id },
                    feed_type => $feed_link->{ feed_type } || 'syndicated'
                };
                eval { $db->create( 'feeds', $feed ); };

                if ( $@ )
                {
                    my $error = "Error adding feed $feed_link->{ url }: $@\n";
                    $medium->{ moderation_notes } .= $error;
                    print $error;
                    next;
                }
            }

            if ( @{ $existing_urls } )
            {
                my $error = "These urls were found but already exist in the database:\n" .
                  join( "\n", map { "\t$_" } @{ $existing_urls } ) . "\n";
                $medium->{ moderation_notes } .= $error;
                print $error;
            }

            my $moderated = $need_to_moderate ? 'f' : 't';

            $db->query(
<<<<<<< .working
                "update media set feeds_added = true, moderation_notes = ?, moderated =  ? where media_id = ?",
=======
                "update media set feeds_added = true, moderation_notes = ?, moderated = ? where media_id = ?",
>>>>>>> .merge-right.r5185
                $medium->{ moderation_notes },
                $moderated, $medium->{ media_id }
            );

        }

        $db->disconnect;

        sleep( 60 );
    }
}

main();<|MERGE_RESOLUTION|>--- conflicted
+++ resolved
@@ -38,13 +38,10 @@
             my ( $feed_links, $need_to_moderate, $existing_urls ) =
               Feed::Scrape::get_feed_links_and_need_to_moderate_and_existing_urls( $db, $medium );
 
-<<<<<<< .working
             # first look for <link> feeds or a set of url pattern feeds that are likely to be
             # main feeds if present (like "$url/feed")
             my $default_feed_links = Feed::Scrape->get_main_feed_urls_from_url( $medium->{ url } );
 
-=======
->>>>>>> .merge-right.r5185
             # otherwise do an expansive search
             my $feed_links;
             my $need_to_moderate;
@@ -102,11 +99,7 @@
             my $moderated = $need_to_moderate ? 'f' : 't';
 
             $db->query(
-<<<<<<< .working
-                "update media set feeds_added = true, moderation_notes = ?, moderated =  ? where media_id = ?",
-=======
                 "update media set feeds_added = true, moderation_notes = ?, moderated = ? where media_id = ?",
->>>>>>> .merge-right.r5185
                 $medium->{ moderation_notes },
                 $moderated, $medium->{ media_id }
             );
