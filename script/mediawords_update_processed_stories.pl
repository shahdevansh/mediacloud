#!/usr/bin/env perl

use strict;
use warnings;

BEGIN
{
    use FindBin;
    use lib "$FindBin::Bin/../lib";
}

use MediaWords::DB;
use Modern::Perl "2013";
use MediaWords::CommonLibs;

use MediaWords::DBI::DownloadTexts;
use MediaWords::DBI::Stories;
use MediaWords::StoryVectors;
use MediaWords::Util::MC_Fork;

sub update_processed_stories
{
    my $db = MediaWords::DB::connect_to_db;

    $db->dbh->{ AutoCommit } = 0;

    my $last_story_sentences_id_processed = (
        $db->query(
            <<EOF
        SELECT value
        FROM database_variables
        WHERE name = 'LAST_STORY_SENTENCES_ID_PROCESSED'
EOF
        )->flat()
    )[ 0 ];

    unless ( defined( $last_story_sentences_id_processed ) )
    {
        die "'LAST_STORY_SENTENCES_ID_PROCESSED' variable is undefined.\n";
    }

    my $stop_story_sentences_id = (
        $db->query(
            <<EOF
        SELECT MAX(story_sentences_id)
        FROM story_sentences
EOF
        )->flat()
    )[ 0 ];

    if ( $last_story_sentences_id_processed == $stop_story_sentences_id )
    {
        say STDERR "'processed_stories' is up to date. Stop story_sentences_id = $stop_story_sentences_id";
        return;
    }

    if ( ( $stop_story_sentences_id - $last_story_sentences_id_processed ) > 10_000 )
    {
<<<<<<< HEAD
    	$stop_story_sentences_id = $last_story_sentences_id_processed + 10_000;
=======
        $stop_story_sentences_id = $last_story_sentences_id_processed + 10_000;
>>>>>>> 5a1db688
    }

    say STDERR "Updating processed stories from $last_story_sentences_id_processed to $stop_story_sentences_id...";

    $db->query(<<EOF,
        INSERT INTO processed_stories ( stories_id )
            SELECT DISTINCT stories_id
            FROM story_sentences
            WHERE story_sentences_id > ?
              AND story_sentences_id <= ?
EOF
        $last_story_sentences_id_processed, $stop_story_sentences_id
    );

    $db->query(
        <<EOF,
        UPDATE database_variables
        SET value = ?
        WHERE name = 'LAST_STORY_SENTENCES_ID_PROCESSED'
EOF
        $stop_story_sentences_id
    );

    $db->commit;

    say STDERR "Updated processed stories from $last_story_sentences_id_processed to $stop_story_sentences_id.";
}

sub main
{
    if ( ( scalar( @ARGV ) >= 1 ) && $ARGV[ 0 ] eq '-d' )
    {
        while ( 1 )
        {
            update_processed_stories();
            say STDERR "Sleeping...";
            sleep( 1 );
        }
    }
    else
    {
        update_processed_stories();

    }
}

main();<|MERGE_RESOLUTION|>--- conflicted
+++ resolved
@@ -56,16 +56,13 @@
 
     if ( ( $stop_story_sentences_id - $last_story_sentences_id_processed ) > 10_000 )
     {
-<<<<<<< HEAD
-    	$stop_story_sentences_id = $last_story_sentences_id_processed + 10_000;
-=======
         $stop_story_sentences_id = $last_story_sentences_id_processed + 10_000;
->>>>>>> 5a1db688
     }
 
     say STDERR "Updating processed stories from $last_story_sentences_id_processed to $stop_story_sentences_id...";
 
-    $db->query(<<EOF,
+    $db->query(
+        <<EOF,
         INSERT INTO processed_stories ( stories_id )
             SELECT DISTINCT stories_id
             FROM story_sentences
