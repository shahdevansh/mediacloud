--
-- Schema for MediaWords database
--

-- CREATE LANGUAGE IF NOT EXISTS plpgsql
CREATE OR REPLACE FUNCTION create_language_plpgsql()
RETURNS BOOLEAN AS $$
    CREATE LANGUAGE plpgsql;
    SELECT TRUE;
$$ LANGUAGE SQL;

SELECT CASE WHEN NOT
    (
        SELECT  TRUE AS exists
        FROM    pg_language
        WHERE   lanname = 'plpgsql'
        UNION
        SELECT  FALSE AS exists
        ORDER BY exists DESC
        LIMIT 1
    )
THEN
    create_language_plpgsql()
ELSE
    FALSE
END AS plpgsql_created;

DROP FUNCTION create_language_plpgsql();

-- CREATE LANGUAGE IF NOT EXISTS plperlu
CREATE OR REPLACE FUNCTION create_language_plperlu()
RETURNS BOOLEAN AS $$
    CREATE LANGUAGE plperlu;
    SELECT TRUE;
$$ LANGUAGE SQL;

SELECT CASE WHEN NOT
    (
        SELECT  TRUE AS exists
        FROM    pg_language
        WHERE   lanname = 'plperlu'
        UNION
        SELECT  FALSE AS exists
        ORDER BY exists DESC
        LIMIT 1
    )
THEN
    create_language_plperlu()
ELSE
    FALSE
END AS plperlu_created;

DROP FUNCTION create_language_plperlu();


-- Database properties (variables) table
create table database_variables (
    database_variables_id        serial          primary key,
    name                varchar(512)    not null unique,        
    value               varchar(1024)   not null
);

CREATE OR REPLACE FUNCTION set_database_schema_version() RETURNS boolean AS $$
DECLARE
    
    -- Database schema version number (same as a SVN revision number)
    -- Increase it by 1 if you make major database schema changes.
    MEDIACLOUD_DATABASE_SCHEMA_VERSION CONSTANT INT := 4423;
    
BEGIN

    -- Update / set database schema version
    DELETE FROM database_variables WHERE name = 'database-schema-version';
    INSERT INTO database_variables (name, value) VALUES ('database-schema-version', MEDIACLOUD_DATABASE_SCHEMA_VERSION::int);

    return true;
    
END;
$$
LANGUAGE 'plpgsql';

-- Set the version number right away
SELECT set_database_schema_version();
INSERT INTO database_variables( name, value ) values ( 'LAST_STORY_SENTENCES_ID_PROCESSED', '0' ); 

-- This function is needed because date_trunc('week', date) is not consider immutable 
-- See http://www.mentby.com/Group/pgsql-general/datetrunc-on-date-is-immutable.html
--
CREATE OR REPLACE FUNCTION week_start_date(day date)
    RETURNS date AS
$$
DECLARE
    date_trunc_result date;
BEGIN
    date_trunc_result := date_trunc('week', day::timestamp);
    RETURN date_trunc_result;
END;
$$
LANGUAGE 'plpgsql' IMMUTABLE
  COST 10;

CREATE OR REPLACE FUNCTION loop_forever()
    RETURNS VOID AS
$$
DECLARE
    temp integer;
BEGIN
   temp := 1;
   LOOP
    temp := temp + 1;
    perform pg_sleep( 1 );
    RAISE NOTICE 'time - %', temp; 
   END LOOP;
END;
$$
LANGUAGE 'plpgsql' IMMUTABLE
  COST 10;


CREATE OR REPLACE FUNCTION purge_story_words(default_start_day date, default_end_day date)
  RETURNS VOID  AS
$$
DECLARE
    media_rec record;
    current_time timestamp;
BEGIN
    current_time := timeofday()::timestamp;

    RAISE NOTICE 'time - %', current_time;

    IF ( ( not default_start_day is null ) and ( not default_end_day is null ) ) THEN
       RAISE NOTICE 'deleting for media without explict sw dates';
       DELETE from story_sentence_words where not media_id in ( select media_id from media where ( not (sw_data_start_date is null)) and (not (sw_data_end_date is null)) )
          AND ( publish_day < default_start_day or publish_day > default_end_day);
    END IF;

    FOR media_rec in  SELECT media_id, coalesce( sw_data_start_date, default_start_day ) as start_date FROM media where not (coalesce ( sw_data_start_date, default_start_day ) is null ) and (not sw_data_start_date is null) and (not sw_data_end_date is null) ORDER BY media_id LOOP
        current_time := timeofday()::timestamp;
        RAISE NOTICE 'media_id is %, start_date - % time - %', media_rec.media_id, media_rec.start_date, current_time;
        DELETE from story_sentence_words where media_id = media_rec.media_id and publish_day < media_rec.start_date; 
    END LOOP;

  RAISE NOTICE 'time - %', current_time;  -- Prints 30
  FOR media_rec in  SELECT media_id, coalesce( sw_data_end_date, default_end_day ) as end_date FROM media where not (coalesce ( sw_data_end_date, default_end_day ) is null ) and (not sw_data_start_date is null) and (not sw_data_end_date is null) ORDER BY media_id LOOP
        current_time := timeofday()::timestamp;
        RAISE NOTICE 'media_id is %, end_date - % time - %', media_rec.media_id, media_rec.end_date, current_time;
        DELETE from story_sentence_words where media_id = media_rec.media_id and publish_day > media_rec.end_date; 
    END LOOP;
END;
$$
LANGUAGE 'plpgsql'
 ;

CREATE OR REPLACE FUNCTION purge_story_sentences(default_start_day date, default_end_day date)
  RETURNS VOID  AS
$$
DECLARE
    media_rec record;
    current_time timestamp;
BEGIN
    current_time := timeofday()::timestamp;

    RAISE NOTICE 'time - %', current_time;
    FOR media_rec in  SELECT media_id, coalesce( sw_data_start_date, default_start_day ) as start_date FROM media where not (coalesce ( sw_data_start_date, default_start_day ) is null ) ORDER BY media_id LOOP
        current_time := timeofday()::timestamp;
        RAISE NOTICE 'media_id is %, start_date - % time - %', media_rec.media_id, media_rec.start_date, current_time;
        DELETE from story_sentences where media_id = media_rec.media_id and date_trunc( 'day', publish_date ) < date_trunc( 'day', media_rec.start_date ); 
    END LOOP;

  RAISE NOTICE 'time - %', current_time;  -- Prints 30
  FOR media_rec in  SELECT media_id, coalesce( sw_data_end_date, default_end_day ) as end_date FROM media where not (coalesce ( sw_data_end_date, default_end_day ) is null ) ORDER BY media_id LOOP
        current_time := timeofday()::timestamp;
        RAISE NOTICE 'media_id is %, end_date - % time - %', media_rec.media_id, media_rec.end_date, current_time;
        DELETE from story_sentences where media_id = media_rec.media_id and date_trunc( 'day', publish_date ) > date_trunc( 'day', media_rec.end_date ); 
    END LOOP;
END;
$$
LANGUAGE 'plpgsql'
 ;

CREATE OR REPLACE FUNCTION purge_story_sentence_counts(default_start_day date, default_end_day date)
  RETURNS VOID  AS
$$
DECLARE
    media_rec record;
    current_time timestamp;
BEGIN
    current_time := timeofday()::timestamp;

    RAISE NOTICE 'time - %', current_time;
    FOR media_rec in  SELECT media_id, coalesce( sw_data_start_date, default_start_day ) as start_date FROM media where not (coalesce ( sw_data_start_date, default_start_day ) is null ) ORDER BY media_id LOOP
        current_time := timeofday()::timestamp;
        RAISE NOTICE 'media_id is %, start_date - % time - %', media_rec.media_id, media_rec.start_date, current_time;
        DELETE from story_sentence_counts where media_id = media_rec.media_id and publish_week < date_trunc( 'day', media_rec.start_date ); 
    END LOOP;

  RAISE NOTICE 'time - %', current_time;  -- Prints 30
  FOR media_rec in  SELECT media_id, coalesce( sw_data_end_date, default_end_day ) as end_date FROM media where not (coalesce ( sw_data_end_date, default_end_day ) is null ) ORDER BY media_id LOOP
        current_time := timeofday()::timestamp;
        RAISE NOTICE 'media_id is %, end_date - % time - %', media_rec.media_id, media_rec.end_date, current_time;
        DELETE from story_sentence_counts where media_id = media_rec.media_id and publish_week > date_trunc( 'day', media_rec.end_date ); 
    END LOOP;
END;
$$
LANGUAGE 'plpgsql'
 ;

create table media (
    media_id            serial          primary key,
    url                 varchar(1024)   not null,
    name                varchar(128)    not null,
    moderated           boolean         not null,
    feeds_added         boolean         not null,
    moderation_notes    text            null,       
    full_text_rss       boolean,
    extract_author      boolean         default(false),
    sw_data_start_date  date            default(null),
    sw_data_end_date    date            default(null),

    -- It indicates that the media source includes a substantial number of
    -- links in its feeds that are not its own. These media sources cause
    -- problems for the cm spider, which finds those foreign rss links and
    -- thinks that the urls belong to the parent media source.
    foreign_rss_links   boolean         not null default( false ),
    dup_media_id        int             null references media on delete set null,
    is_not_dup          boolean         null,
    use_pager           boolean         null,
    unpaged_stories     int             not null default 0,
    CONSTRAINT media_name_not_empty CHECK ( ( (name)::text <> ''::text ) ),
    CONSTRAINT media_self_dup CHECK ( dup_media_id IS NULL OR dup_media_id <> media_id )
);

create unique index media_name on media(name);
create unique index media_url on media(url);
create index media_moderated on media(moderated);

create type feed_feed_type AS ENUM ( 'syndicated', 'web_page' );
    
-- Feed statuses that determine whether the feed will be fetched
-- or skipped
CREATE TYPE feed_feed_status AS ENUM (
    -- Feed is active, being fetched
    'active',
    -- Feed is (temporary) disabled (usually by hand), not being fetched
    'inactive',
    -- Feed was moderated as the one that shouldn't be fetched, but is still kept around
    -- to reduce the moderation queue next time the page is being scraped for feeds to find
    -- new ones
    'skipped'
);

create table feeds (
    feeds_id            serial              primary key,
    media_id            int                 not null references media on delete cascade,
    name                varchar(512)        not null,        
    url                 varchar(1024)       not null,
    reparse             boolean             null,
    feed_type           feed_feed_type      not null default 'syndicated',
    feed_status         feed_feed_status    not null default 'active',
    last_checksum       text                null,

    -- Last time the feed was *attempted* to be downloaded and parsed
    -- (null -- feed was never attempted to be downloaded and parsed)
    -- (used to allow more active feeds to be downloaded more frequently)
    last_attempted_download_time    timestamp with time zone,

    -- Last time the feed was *successfully* downloaded and parsed
    -- (null -- feed was either never attempted to be downloaded or parsed,
    -- or feed was never successfully downloaded and parsed)
    -- (used to find feeds that are broken)
    last_successful_download_time   timestamp with time zone,

    -- Last time the feed provided a new story
    -- (null -- feed has never provided any stories)
    last_new_story_time             timestamp with time zone
);

UPDATE feeds SET last_new_story_time = greatest( last_attempted_download_time, last_new_story_time );

create index feeds_media on feeds(media_id);
create index feeds_name on feeds(name);
create unique index feeds_url on feeds (url, media_id);
create index feeds_reparse on feeds(reparse);
create index feeds_last_attempted_download_time on feeds(last_attempted_download_time);
create index feeds_last_successful_download_time on feeds(last_successful_download_time);

create table tag_sets (
    tag_sets_id            serial            primary key,
    name                varchar(512)    not null,
    CONSTRAINT tag_sets_name_not_empty CHECK (((name)::text <> ''::text))
);

create unique index tag_sets_name on tag_sets (name);

create table tags (
    tags_id                serial            primary key,
    tag_sets_id            int                not null references tag_sets,
    tag                    varchar(512)    not null,
        CONSTRAINT no_line_feed CHECK (((NOT ((tag)::text ~~ '%
%'::text)) AND (NOT ((tag)::text ~~ '%
%'::text)))),
        CONSTRAINT tag_not_empty CHECK (((tag)::text <> ''::text))
);

create index tags_tag_sets_id ON tags (tag_sets_id);
create unique index tags_tag on tags (tag, tag_sets_id);
create index tags_tag_1 on tags (split_part(tag, ' ', 1));
create index tags_tag_2 on tags (split_part(tag, ' ', 2));
create index tags_tag_3 on tags (split_part(tag, ' ', 3));

create view tags_with_sets as select t.*, ts.name as tag_set_name from tags t, tag_sets ts where t.tag_sets_id = ts.tag_sets_id;

create table feeds_tags_map (
    feeds_tags_map_id    serial            primary key,
    feeds_id            int                not null references feeds on delete cascade,
    tags_id                int                not null references tags on delete cascade
);

create unique index feeds_tags_map_feed on feeds_tags_map (feeds_id, tags_id);
create index feeds_tags_map_tag on feeds_tags_map (tags_id);

create table media_tags_map (
    media_tags_map_id    serial            primary key,
    media_id            int                not null references media on delete cascade,
    tags_id                int                not null references tags on delete cascade
);

create unique index media_tags_map_media on media_tags_map (media_id, tags_id);
create index media_tags_map_tag on media_tags_map (tags_id);

-- A dashboard defines which collections, dates, and topics appear together within a given dashboard screen.
-- For example, a dashboard might include three media_sets for russian collections, a set of dates for which 
-- to generate a dashboard for those collections, and a set of topics to use for specific dates for all media
-- sets within the collection
create table dashboards (
    dashboards_id               serial          primary key,
    name                        varchar(1024)   not null,
    start_date                  timestamp       not null,
    end_date                    timestamp       not null
);

create unique index dashboards_name on dashboards ( name );

CREATE TYPE query_version_enum AS ENUM ('1.0');

create table queries (
    queries_id              serial              primary key,
    start_date              date                not null,
    end_date                date                not null,
    generate_page           boolean             not null default false,
    creation_date           timestamp           not null default now(),
    description             text                null,
    dashboards_id           int                 null references dashboards,
    md5_signature           varchar(32)         not null,
    query_version           query_version_enum  NOT NULL DEFAULT enum_last (null::query_version_enum )
);

create index queries_creation_date on queries (creation_date);
create unique index queries_hash_version on queries (md5_signature, query_version);
create index queries_md5_signature on queries  (md5_signature);

create table media_rss_full_text_detection_data (
    media_id            int references media on delete cascade,
    max_similarity      real,
    avg_similarity      double precision,
    min_similarity      real,
    avg_expected_length numeric,
    avg_rss_length      numeric,
    avg_rss_discription numeric,
    count               bigint
);

create index media_rss_full_text_detection_data_media on media_rss_full_text_detection_data (media_id);

create table media_cluster_runs (
	media_cluster_runs_id   serial          primary key,
	queries_id              int             not null references queries,
	num_clusters			int			    not null,
	state                   varchar(32)     not null default 'pending',
    clustering_engine       varchar(256)    not null
);

alter table media_cluster_runs add constraint media_cluster_runs_state check (state in ('pending', 'executing', 'completed'));

create table media_clusters (
	media_clusters_id		serial	primary key,
	media_cluster_runs_id	int	    not null references media_cluster_runs on delete cascade,
	description             text    null,
	centroid_media_id       int     null references media on delete cascade
);
CREATE INDEX media_clusters_runs_id on media_clusters(media_cluster_runs_id);
   
-- Sets of media sources that should appear in the dashboard
-- The contents of the row depend on the set_type, which can be one of:
--  medium -- a single medium (media_id)
--  collection -- all media associated with the given tag (tags_id)
--  cluster -- all media within the given clusters (clusters_id)
-- see the check constraint for the definition of which set_type has which rows set
create table media_sets (
    media_sets_id               serial      primary key,
    name                        text        not null,
    description                 text        null,
    set_type                    text        not null,
    media_id                    int         references media on delete cascade,
    tags_id                     int         references tags on delete cascade,
    media_clusters_id           int         references media_clusters on delete cascade,
    creation_date               timestamp   default now(),
    vectors_added               boolean     default false,
    include_in_dump             boolean     default true
);

CREATE VIEW media_sets_tt2_locale_format as select  '[% c.loc("' || COALESCE( name, '') || '") %]' || E'\n' ||  '[% c.loc("' || COALESCE (description, '') || '") %] ' as tt2_value from media_sets where set_type = 'collection' order by media_sets_id;

    
create table queries_media_sets_map (
    queries_id              int                 not null references queries on delete cascade,
    media_sets_id           int                 not null references media_sets on delete cascade
);

create index queries_media_sets_map_query on queries_media_sets_map ( queries_id );
create index queries_media_sets_map_media_set on queries_media_sets_map ( media_sets_id );

create table media_cluster_maps (
    media_cluster_maps_id       serial          primary key,
    method                      varchar(256)    not null,
    map_type                    varchar(32)     not null default 'cluster',
    name                        text            not null,
    json                        text            not null,
    nodes_total                 int             not null,
    nodes_rendered              int             not null,
    links_rendered              int             not null,
    media_cluster_runs_id       int             not null references media_cluster_runs on delete cascade
);
    
alter table media_cluster_maps add constraint media_cluster_maps_type check( map_type in ('cluster', 'polar' ));

create index media_cluster_maps_run on media_cluster_maps( media_cluster_runs_id );

create table media_cluster_map_poles (
    media_cluster_map_poles_id      serial      primary key,
    name                            text        not null,
    media_cluster_maps_id           int         not null references media_cluster_maps on delete cascade,
    pole_number                     int         not null,
    queries_id                      int         not null references queries on delete cascade
);

create index media_cluster_map_poles_map on media_cluster_map_poles( media_cluster_maps_id );
    
create table media_cluster_map_pole_similarities (
    media_cluster_map_pole_similarities_id  serial  primary key,
    media_id                                int     not null references media on delete cascade,
    queries_id                              int     not null references queries on delete cascade,
    similarity                              int     not null,
    media_cluster_maps_id                   int     not null references media_cluster_maps on delete cascade
);

create index media_cluster_map_pole_similarities_map ON media_cluster_map_pole_similarities (media_cluster_maps_id);

create table media_clusters_media_map (
    media_clusters_media_map_id     serial primary key,
	media_clusters_id               int   not null references media_clusters on delete cascade,
	media_id		                int   not null references media on delete cascade
);

create index media_clusters_media_map_cluster on media_clusters_media_map (media_clusters_id);
create index media_clusters_media_map_media on media_clusters_media_map (media_id);

create table media_cluster_words (
	media_cluster_words_id	serial	primary key,
	media_clusters_id       int	    not null references media_clusters on delete cascade,
    internal                boolean not null,
	weight			        float	not null,
	stem			        text	not null,
	term                    text    not null
);

create index media_cluster_words_cluster on media_cluster_words (media_clusters_id);

-- Jon's table for storing links between media sources
-- -> Used in Protovis' force visualization. 
create table media_cluster_links (
  media_cluster_links_id    serial  primary key,
  media_cluster_runs_id	    int	    not null     references media_cluster_runs on delete cascade,
  source_media_id           int     not null     references media              on delete cascade,
  target_media_id           int     not null     references media              on delete cascade,
  weight                    float   not null
);

-- A table to store the internal/external zscores for
-- every source analyzed by Cluto
-- (the external/internal similarity scores for
-- clusters will be stored in media_clusters, if at all)
create table media_cluster_zscores (
  media_cluster_zscores_id  serial primary key,
	media_cluster_runs_id	    int 	 not null     references media_cluster_runs on delete cascade,
	media_clusters_id         int    not null     references media_clusters     on delete cascade,
  media_id                  int    not null     references media              on delete cascade,
  internal_zscore           float  not null, 
  internal_similarity       float  not null,
  external_zscore           float  not null,
  external_similarity       float  not null     
);

-- alter table media_cluster_runs add constraint media_cluster_runs_media_set_fk foreign key ( media_sets_id ) references media_sets;
  
alter table media_sets add constraint dashboard_media_sets_type
check ( ( ( set_type = 'medium' ) and ( media_id is not null ) )
        or
        ( ( set_type = 'collection' ) and ( tags_id is not null ) )
        or
        ( ( set_type = 'cluster' ) and ( media_clusters_id is not null ) ) );

create unique index media_sets_medium on media_sets ( media_id );
create index media_sets_tag on media_sets ( tags_id );
create index media_sets_cluster on media_sets ( media_clusters_id );
create index media_sets_vectors_added on media_sets ( vectors_added );
        
create table media_sets_media_map (
    media_sets_media_map_id     serial  primary key,
    media_sets_id               int     not null references media_sets on delete cascade,    
    media_id                    int     not null references media on delete cascade
);

create index media_sets_media_map_set on media_sets_media_map ( media_sets_id );
create index media_sets_media_map_media on media_sets_media_map ( media_id );

CREATE OR REPLACE FUNCTION media_set_sw_data_retention_dates(v_media_sets_id int, default_start_day date, default_end_day date, OUT start_date date, OUT end_date date) AS
$$
DECLARE
    media_rec record;
    current_time timestamp;
BEGIN
    current_time := timeofday()::timestamp;

    --RAISE NOTICE 'time - % ', current_time;

    SELECT media_sets_id, min(coalesce (media.sw_data_start_date, default_start_day )) as sw_data_start_date, max( coalesce ( media.sw_data_end_date,  default_end_day )) as sw_data_end_date INTO media_rec from media_sets_media_map join media on (media_sets_media_map.media_id = media.media_id ) and media_sets_id = v_media_sets_id  group by media_sets_id;

    start_date = media_rec.sw_data_start_date; 
    end_date = media_rec.sw_data_end_date;

    --RAISE NOTICE 'start date - %', start_date;
    --RAISE NOTICE 'end date - %', end_date;

    return;
END;
$$
LANGUAGE 'plpgsql' STABLE
 ;

CREATE VIEW media_sets_explict_sw_data_dates as  select media_sets_id, min(media.sw_data_start_date) as sw_data_start_date, max( media.sw_data_end_date) as sw_data_end_date from media_sets_media_map join media on (media_sets_media_map.media_id = media.media_id )   group by media_sets_id;

CREATE VIEW media_with_collections AS
    SELECT t.tag, m.media_id, m.url, m.name, m.moderated, m.feeds_added, m.moderation_notes, m.full_text_rss FROM media m, tags t, tag_sets ts, media_tags_map mtm WHERE (((((ts.name)::text = 'collection'::text) AND (ts.tag_sets_id = t.tag_sets_id)) AND (mtm.tags_id = t.tags_id)) AND (mtm.media_id = m.media_id)) ORDER BY m.media_id;


CREATE OR REPLACE FUNCTION media_set_retains_sw_data_for_date(v_media_sets_id int, test_date date, default_start_day date, default_end_day date)
  RETURNS BOOLEAN AS
$$
DECLARE
    media_rec record;
    current_time timestamp;
    start_date   date;
    end_date     date;
BEGIN
    current_time := timeofday()::timestamp;

    -- RAISE NOTICE 'time - %', current_time;

   media_rec = media_set_sw_data_retention_dates( v_media_sets_id, default_start_day,  default_end_day ); -- INTO (media_rec);

   start_date = media_rec.start_date; 
   end_date = media_rec.end_date;

    -- RAISE NOTICE 'start date - %', start_date;
    -- RAISE NOTICE 'end date - %', end_date;

    return  ( ( start_date is null )  OR ( start_date <= test_date ) ) AND ( (end_date is null ) OR ( end_date >= test_date ) );
END;
$$
LANGUAGE 'plpgsql' STABLE
 ;

CREATE OR REPLACE FUNCTION purge_daily_words_for_media_set(v_media_sets_id int, default_start_day date, default_end_day date)
RETURNS VOID AS 
$$
DECLARE
    media_rec record;
    current_time timestamp;
    start_date   date;
    end_date     date;
BEGIN
    current_time := timeofday()::timestamp;

    RAISE NOTICE ' purge_daily_words_for_media_set media_sets_id %, time - %', v_media_sets_id, current_time;

    media_rec = media_set_sw_data_retention_dates( v_media_sets_id, default_start_day,  default_end_day );

    start_date = media_rec.start_date; 
    end_date = media_rec.end_date;

    RAISE NOTICE 'start date - %', start_date;
    RAISE NOTICE 'end date - %', end_date;

    DELETE from daily_words where media_sets_id = v_media_sets_id and (publish_day < start_date or publish_day > end_date) ;
    DELETE from total_daily_words where media_sets_id = v_media_sets_id and (publish_day < start_date or publish_day > end_date) ;

    return;
END;
$$
LANGUAGE 'plpgsql' 
 ;

-- dashboard_media_sets associates certain 'collection' type media_sets with a given dashboard.
-- Those assocaited media_sets will appear on the dashboard page, and the media associated with
-- the collections will be available from autocomplete box.
-- This table is also used to determine for which dates to create [daily|weekly|top_500_weekly]_words
-- entries for which media_sets / topics
create table dashboard_media_sets (
    dashboard_media_sets_id     serial          primary key,
    dashboards_id               int             not null references dashboards on delete cascade,
    media_sets_id               int             not null references media_sets on delete cascade,
    media_cluster_runs_id       int             null references media_cluster_runs on delete set null,
    color                       text            null
);

CREATE UNIQUE INDEX dashboard_media_sets_media_set_dashboard on dashboard_media_sets(media_sets_id, dashboards_id);
create index dashboard_media_sets_dashboard on dashboard_media_sets( dashboards_id );

-- A topic is a query used to generate dashboard results for a subset of matching stories.
-- For instance, a topic with a query of 'health' would generate dashboard results for only stories that
-- include the word 'health'.  a given topic is confined to a given dashbaord and optionally to date range
-- within the date range of the dashboard.
create table dashboard_topics (
    dashboard_topics_id         serial          primary key,
    name                        varchar(256)    not null,
    query                       varchar(1024)   not null,
    language                    varchar(3)      null,   -- 2- or 3-character ISO 690 language code
    dashboards_id               int             not null references dashboards on delete cascade,
    start_date                  timestamp       not null,
    end_date                    timestamp       not null,
    vectors_added               boolean         default false
);
    
create index dashboard_topics_dashboard on dashboard_topics ( dashboards_id );
create index dashboard_topics_vectors_added on dashboard_topics ( vectors_added );

CREATE VIEW dashboard_topics_tt2_locale_format as select distinct on (tt2_value) '[% c.loc("' || name || '") %]' || ' - ' || '[% c.loc("' || lower(name) || '") %]' as tt2_value from (select * from dashboard_topics order by name, dashboard_topics_id) AS dashboard_topic_names order by tt2_value;

create table stories (
    stories_id                  serial          primary key,
    media_id                    int             not null references media on delete cascade,
    url                         varchar(1024)   not null,
    guid                        varchar(1024)   not null,
    title                       text            not null,
    description                 text            null,
    publish_date                timestamp       not null,
    collect_date                timestamp       not null,
    full_text_rss               boolean         not null default 'f',
    language                    varchar(3)      null   -- 2- or 3-character ISO 690 language code; empty if unknown, NULL if unset
);

-- create index stories_media on stories (media_id, guid);
create index stories_media_id on stories (media_id);
create unique index stories_guid on stories(guid, media_id);
create index stories_url on stories (url);
create index stories_publish_date on stories (publish_date);
create index stories_collect_date on stories (collect_date);
create index stories_title_pubdate on stories(title, publish_date);
create index stories_md on stories(media_id, date_trunc('day'::text, publish_date));
create index stories_language on stories(language);


CREATE TYPE download_state AS ENUM ('error', 'fetching', 'pending', 'queued', 'success', 'feed_error');    
CREATE TYPE download_type  AS ENUM ('Calais', 'calais', 'content', 'feed', 'spider_blog_home', 'spider_posting', 'spider_rss', 'spider_blog_friends_list', 'spider_validation_blog_home','spider_validation_rss','archival_only');    

CREATE TYPE download_file_status AS ENUM ( 'tbd', 'missing', 'na', 'present', 'inline', 'redownloaded', 'error_redownloading' );

create table downloads (
    downloads_id        serial          primary key,
    feeds_id            int             null references feeds,
    stories_id          int             null references stories on delete cascade,
    parent              int             null,
    url                 varchar(1024)   not null,
    host                varchar(1024)   not null,
    download_time       timestamp       not null,
    type                download_type   not null,
    state               download_state  not null,
    path                text            null,
    error_message       text            null,
    priority            int             not null,
    sequence            int             not null,
    extracted           boolean         not null default 'f',
    old_download_time   timestamp without time zone,
    old_state           download_state,
    file_status         download_file_status not null default 'tbd',
    relative_file_path  text            not null default 'tbd'
);

UPDATE downloads set old_download_time = download_time, old_state = state;

CREATE UNIQUE INDEX downloads_file_status on downloads(file_status, downloads_id);
CREATE UNIQUE INDEX downloads_relative_path on downloads( relative_file_path, downloads_id);


alter table downloads add constraint downloads_parent_fkey 
    foreign key (parent) references downloads on delete set null;
alter table downloads add constraint downloads_path
    check ((state = 'success' and path is not null) or 
           (state != 'success'));
alter table downloads add constraint downloads_feed_id_valid
      check ((feeds_id is not null) or 
      ( type = 'spider_blog_home' or type = 'spider_posting' or type = 'spider_rss' or type = 'spider_blog_friends_list' or type = 'archival_only') );
alter table downloads add constraint downloads_story
    check (((type = 'feed' or type = 'spider_blog_home' or type = 'spider_posting' or type = 'spider_rss' or type = 'spider_blog_friends_list' or type = 'archival_only')
    and stories_id is null) or (stories_id is not null));

-- make the query optimizer get enough stats to use the feeds_id index
alter table downloads alter feeds_id set statistics 1000;

create index downloads_parent on downloads (parent);
-- create unique index downloads_host_fetching 
--     on downloads(host, (case when state='fetching' then 1 else null end));
create index downloads_time on downloads (download_time);

-- create index downloads_sequence on downloads (sequence);
create index downloads_type on downloads (type);
create index downloads_host_state_priority on downloads (host, state, priority);
create index downloads_feed_state on downloads(feeds_id, state);
create index downloads_story on downloads(stories_id);
create index downloads_url on downloads(url);
CREATE INDEX downloads_state_downloads_id_pending on downloads(state,downloads_id) where state='pending';
create index downloads_extracted on downloads(extracted, state, type) 
    where extracted = 'f' and state = 'success' and type = 'content';
CREATE INDEX downloads_stories_to_be_extracted on downloads (stories_id) where extracted = false AND state = 'success' AND type = 'content';        

CREATE INDEX downloads_extracted_stories on downloads (stories_id) where type='content' and state='success';
CREATE INDEX downloads_spider_urls on downloads(url) where type = 'spider_blog_home' or type = 'spider_posting' or type = 'spider_rss' or type = 'spider_blog_friends_list';
CREATE INDEX downloads_spider_download_errors_to_clear on downloads(state,type,error_message) where state='error' and type in ('spider_blog_home','spider_posting','spider_rss','spider_blog_friends_list') and (error_message like '50%' or error_message= 'Download timed out by Fetcher::_timeout_stale_downloads') ;
CREATE INDEX downloads_state_queued_or_fetching on downloads(state) where state='queued' or state='fetching';
CREATE INDEX downloads_state_fetching ON downloads(state, downloads_id) where state = 'fetching';

CREATE INDEX downloads_in_old_format ON downloads USING btree (downloads_id) WHERE ((state = 'success'::download_state) AND (path ~~ 'content/%'::text));

CREATE INDEX file_status_downloads_time_new_format ON downloads USING btree (file_status, download_time) WHERE (relative_file_path ~~ 'mediacloud-%'::text);

CREATE INDEX relative_file_paths_new_format_to_verify ON downloads USING btree (relative_file_path) WHERE ((((((file_status = 'tbd'::download_file_status) AND (relative_file_path <> 'tbd'::text)) AND (relative_file_path <> 'error'::text)) AND (relative_file_path <> 'na'::text)) AND (relative_file_path <> 'inline'::text)) AND (relative_file_path ~~ 'mediacloud-%'::text));

create view downloads_media as select d.*, f.media_id as _media_id from downloads d, feeds f where d.feeds_id = f.feeds_id;

create view downloads_non_media as select d.* from downloads d where d.feeds_id is null;

CREATE OR REPLACE FUNCTION site_from_host(host varchar)
    RETURNS varchar AS
$$
BEGIN
    RETURN regexp_replace(host, E'^(.)*?([^.]+)\\.([^.]+)$' ,E'\\2.\\3');
END;
$$
LANGUAGE 'plpgsql' IMMUTABLE;

CREATE UNIQUE INDEX downloads_for_extractor_trainer on downloads ( downloads_id, feeds_id) where file_status <> 'missing' and type = 'content' and state = 'success';

CREATE INDEX downloads_sites_pending on downloads ( site_from_host( host ) ) where state='pending';

CREATE INDEX downloads_queued_spider ON downloads(downloads_id) where state = 'queued' and  type in  ('spider_blog_home','spider_posting','spider_rss','spider_blog_friends_list','spider_validation_blog_home','spider_validation_rss');

CREATE UNIQUE INDEX downloads_sites_downloads_id_pending ON downloads ( site_from_host(host), downloads_id ) WHERE (state = 'pending');

-- CREATE INDEX downloads_sites_index_downloads_id on downloads (site_from_host( host ), downloads_id);

CREATE VIEW downloads_sites as select site_from_host( host ) as site, * from downloads_media;

create table feeds_stories_map
 (
    feeds_stories_map_id    serial  primary key,
    feeds_id                int        not null references feeds on delete cascade,
    stories_id                int        not null references stories on delete cascade
);

create unique index feeds_stories_map_feed on feeds_stories_map (feeds_id, stories_id);
create index feeds_stories_map_story on feeds_stories_map (stories_id);

create table stories_tags_map
(
    stories_tags_map_id     serial  primary key,
    stories_id              int     not null references stories on delete cascade,
    tags_id                 int     not null references tags on delete cascade
);

create unique index stories_tags_map_story on stories_tags_map (stories_id, tags_id);
create index stories_tags_map_tag on stories_tags_map (tags_id);
CREATE INDEX stories_tags_map_story_id ON stories_tags_map USING btree (stories_id);

create table extractor_training_lines
(
    extractor_training_lines_id     serial      primary key,
    line_number                     int         not null,
    required                        boolean     not null,
    downloads_id                    int         not null references downloads on delete cascade,
    "time" timestamp without time zone,
    submitter character varying(256)
);      

create unique index extractor_training_lines_line on extractor_training_lines(line_number, downloads_id);
create index extractor_training_lines_download on extractor_training_lines(downloads_id);
    
CREATE TABLE top_ten_tags_for_media (
    media_id integer NOT NULL,
    tags_id integer NOT NULL,
    media_tag_count integer NOT NULL,
    tag_name character varying(512) NOT NULL,
    tag_sets_id integer NOT NULL
);


CREATE INDEX media_id_and_tag_sets_id_index ON top_ten_tags_for_media USING btree (media_id, tag_sets_id);
CREATE INDEX media_id_index ON top_ten_tags_for_media USING btree (media_id);
CREATE INDEX tag_sets_id_index ON top_ten_tags_for_media USING btree (tag_sets_id);

CREATE TABLE download_texts (
    download_texts_id integer NOT NULL,
    downloads_id integer NOT NULL,
    download_text text NOT NULL,
    download_text_length int NOT NULL
);

CREATE SEQUENCE download_texts_download_texts_id_seq
    INCREMENT BY 1
    NO MAXVALUE
    NO MINVALUE
    CACHE 1 OWNED BY download_texts.download_texts_id;

CREATE UNIQUE INDEX download_texts_downloads_id_index ON download_texts USING btree (downloads_id);

ALTER TABLE download_texts ALTER COLUMN download_texts_id SET DEFAULT nextval('download_texts_download_texts_id_seq'::regclass);

ALTER TABLE ONLY download_texts
    ADD CONSTRAINT download_texts_pkey PRIMARY KEY (download_texts_id);

ALTER TABLE ONLY download_texts
    ADD CONSTRAINT download_texts_downloads_id_fkey FOREIGN KEY (downloads_id) REFERENCES downloads(downloads_id) ON DELETE CASCADE;

ALTER TABLE download_texts add CONSTRAINT download_text_length_is_correct CHECK (length(download_text)=download_text_length);

    
create table extracted_lines
(
    extracted_lines_id          serial          primary key,
    line_number                 int             not null,
    download_texts_id           int             not null references download_texts on delete cascade
);

create index extracted_lines_download_text on extracted_lines(download_texts_id);

CREATE TYPE url_discovery_status_type as ENUM ('already_processed', 'not_yet_processed');
CREATE TABLE url_discovery_counts ( 
       url_discovery_status url_discovery_status_type PRIMARY KEY, 
       num_urls INT DEFAULT  0);

INSERT  into url_discovery_counts VALUES ('already_processed');
INSERT  into url_discovery_counts VALUES ('not_yet_processed');
    
-- VIEWS

CREATE VIEW media_extractor_training_downloads_count AS
    SELECT media.media_id, COALESCE(foo.extractor_training_downloads_for_media_id, (0)::bigint) AS extractor_training_download_count FROM (media LEFT JOIN (SELECT stories.media_id, count(stories.media_id) AS extractor_training_downloads_for_media_id FROM extractor_training_lines, downloads, stories WHERE ((extractor_training_lines.downloads_id = downloads.downloads_id) AND (downloads.stories_id = stories.stories_id)) GROUP BY stories.media_id ORDER BY stories.media_id) foo ON ((media.media_id = foo.media_id)));

CREATE VIEW yahoo_top_political_2008_media AS
    SELECT DISTINCT media_tags_map.media_id FROM media_tags_map, (SELECT tags.tags_id FROM tags, (SELECT DISTINCT media_tags_map.tags_id FROM media_tags_map ORDER BY media_tags_map.tags_id) media_tags WHERE ((tags.tags_id = media_tags.tags_id) AND ((tags.tag)::text ~~ 'yahoo_top_political_2008'::text))) interesting_media_tags WHERE (media_tags_map.tags_id = interesting_media_tags.tags_id) ORDER BY media_tags_map.media_id;

CREATE VIEW technorati_top_political_2008_media AS
    SELECT DISTINCT media_tags_map.media_id FROM media_tags_map, (SELECT tags.tags_id FROM tags, (SELECT DISTINCT media_tags_map.tags_id FROM media_tags_map ORDER BY media_tags_map.tags_id) media_tags WHERE ((tags.tags_id = media_tags.tags_id) AND ((tags.tag)::text ~~ 'technorati_top_political_2008'::text))) interesting_media_tags WHERE (media_tags_map.tags_id = interesting_media_tags.tags_id) ORDER BY media_tags_map.media_id;

CREATE VIEW media_extractor_training_downloads_count_adjustments AS
    SELECT yahoo.media_id, yahoo.yahoo_count_adjustment, tech.technorati_count_adjustment FROM (SELECT media_extractor_training_downloads_count.media_id, COALESCE(foo.yahoo_count_adjustment, 0) AS yahoo_count_adjustment FROM (media_extractor_training_downloads_count LEFT JOIN (SELECT yahoo_top_political_2008_media.media_id, 1 AS yahoo_count_adjustment FROM yahoo_top_political_2008_media) foo ON ((foo.media_id = media_extractor_training_downloads_count.media_id)))) yahoo, (SELECT media_extractor_training_downloads_count.media_id, COALESCE(foo.count_adjustment, 0) AS technorati_count_adjustment FROM (media_extractor_training_downloads_count LEFT JOIN (SELECT technorati_top_political_2008_media.media_id, 1 AS count_adjustment FROM technorati_top_political_2008_media) foo ON ((foo.media_id = media_extractor_training_downloads_count.media_id)))) tech WHERE (tech.media_id = yahoo.media_id);

CREATE VIEW media_adjusted_extractor_training_downloads_count AS
    SELECT media_extractor_training_downloads_count.media_id, ((media_extractor_training_downloads_count.extractor_training_download_count - (2 * media_extractor_training_downloads_count_adjustments.yahoo_count_adjustment)) - (2 * media_extractor_training_downloads_count_adjustments.technorati_count_adjustment)) AS count FROM (media_extractor_training_downloads_count JOIN media_extractor_training_downloads_count_adjustments ON ((media_extractor_training_downloads_count.media_id = media_extractor_training_downloads_count_adjustments.media_id))) ORDER BY ((media_extractor_training_downloads_count.extractor_training_download_count - (2 * media_extractor_training_downloads_count_adjustments.yahoo_count_adjustment)) - (2 * media_extractor_training_downloads_count_adjustments.technorati_count_adjustment));

CREATE TABLE extractor_results_cache (
    extractor_results_cache_id integer NOT NULL,
    is_story boolean NOT NULL,
    explanation text,
    discounted_html_density double precision,
    html_density double precision,
    downloads_id integer,
    line_number integer
);
CREATE SEQUENCE extractor_results_cache_extractor_results_cache_id_seq
    INCREMENT BY 1
    NO MAXVALUE
    NO MINVALUE
    CACHE 1;
ALTER SEQUENCE extractor_results_cache_extractor_results_cache_id_seq OWNED BY extractor_results_cache.extractor_results_cache_id;
ALTER TABLE extractor_results_cache ALTER COLUMN extractor_results_cache_id SET DEFAULT nextval('extractor_results_cache_extractor_results_cache_id_seq'::regclass);
ALTER TABLE ONLY extractor_results_cache
    ADD CONSTRAINT extractor_results_cache_pkey PRIMARY KEY (extractor_results_cache_id);
CREATE INDEX extractor_results_cache_downloads_id_index ON extractor_results_cache USING btree (downloads_id);

create table story_sentences (
       story_sentences_id           bigserial       primary key,
       stories_id                   int             not null, -- references stories on delete cascade,
       sentence_number              int             not null,
       sentence                     text            not null,
       media_id                     int             not null, -- references media on delete cascade,
       publish_date                 timestamp       not null,
       language                     varchar(3)      null      -- 2- or 3-character ISO 690 language code; empty if unknown, NULL if unset
);

create index story_sentences_story on story_sentences (stories_id, sentence_number);
create index story_sentences_publish_day on story_sentences( date_trunc( 'day', publish_date ), media_id );
create index story_sentences_language on story_sentences(language);
create index story_sentences_media_id    on story_sentences( media_id );

ALTER TABLE  story_sentences ADD CONSTRAINT story_sentences_media_id_fkey FOREIGN KEY (media_id) REFERENCES media(media_id) ON DELETE CASCADE;
ALTER TABLE  story_sentences ADD CONSTRAINT story_sentences_stories_id_fkey FOREIGN KEY (stories_id) REFERENCES stories(stories_id) ON DELETE CASCADE;
    
create table story_sentence_counts (
       story_sentence_counts_id     bigserial       primary key,
       sentence_md5                 varchar(64)     not null,
       media_id                     int             not null, -- references media,
       publish_week                 timestamp       not null,
       sentence_count               int             not null,
       first_stories_id             int             not null,
       first_sentence_number        int             not null
);

--# We have chossen not to make the 'story_sentence_counts_md5' index unique purely for performance reasons.
--# Duplicate rows within this index are not desirable but are relatively rare in practice.
--# Thus we have decided to avoid the performance and code complexity implications of a unique index
-- See Issue 1599
create index story_sentence_counts_md5 on story_sentence_counts( media_id, publish_week, sentence_md5 );

create index story_sentence_counts_first_stories_id on story_sentence_counts( first_stories_id );

create table story_sentence_words (
       stories_id                   int             not null, -- references stories on delete cascade,
       term                         varchar(256)    not null,
       stem                         varchar(256)    not null,
       stem_count                   smallint        not null,
       sentence_number              smallint        not null,
       media_id                     int             not null, -- references media on delete cascade,
       publish_day                  date            not null
);

create index story_sentence_words_story on story_sentence_words (stories_id, sentence_number);
create index story_sentence_words_dsm on story_sentence_words (publish_day, stem, media_id);
create index story_sentence_words_dm on story_sentence_words (publish_day, media_id);
--ALTER TABLE  story_sentence_words ADD CONSTRAINT story_sentence_words_media_id_fkey FOREIGN KEY (media_id) REFERENCES media(media_id) ON DELETE CASCADE;
--ALTER TABLE  story_sentence_words ADD CONSTRAINT story_sentence_words_stories_id_fkey FOREIGN KEY (stories_id) REFERENCES stories(stories_id) ON DELETE CASCADE;

create table daily_words (
       daily_words_id               bigserial          primary key,
       media_sets_id                int             not null, -- references media_sets,
       dashboard_topics_id          int             null,     -- references dashboard_topics,
       term                         varchar(256)    not null,
       stem                         varchar(256)    not null,
       stem_count                   int             not null,
       publish_day                  date            not null
);

create index daily_words_media on daily_words(publish_day, media_sets_id, dashboard_topics_id, stem);
create index daily_words_count on daily_words(publish_day, media_sets_id, dashboard_topics_id, stem_count);
create index daily_words_publish_week on daily_words(week_start_date(publish_day));

CREATE INDEX daily_words_day_topic ON daily_words USING btree (publish_day, dashboard_topics_id);

create table weekly_words (
       weekly_words_id              bigserial          primary key,
       media_sets_id                int             not null, -- references media_sets,
       dashboard_topics_id          int             null,     -- references dashboard_topics,
       term                         varchar(256)    not null,
       stem                         varchar(256)    not null,
       stem_count                   int             not null,
       publish_week                 date            not null
);

create UNIQUE index weekly_words_media on weekly_words(publish_week, media_sets_id, dashboard_topics_id, stem);
create index weekly_words_count on weekly_words(publish_week, media_sets_id, dashboard_topics_id, stem_count);
create index weekly_words_topic on weekly_words (publish_week, dashboard_topics_id);

ALTER TABLE  weekly_words ADD CONSTRAINT weekly_words_publish_week_is_monday CHECK ( EXTRACT ( ISODOW from publish_week) = 1 );

create table top_500_weekly_words (
       top_500_weekly_words_id      serial          primary key,
       media_sets_id                int             not null, -- references media_sets on delete cascade,
       dashboard_topics_id          int             null,     -- references dashboard_topics,
       term                         varchar(256)    not null,
       stem                         varchar(256)    not null,
       stem_count                   int             not null,
       publish_week                 date            not null
);

create UNIQUE index top_500_weekly_words_media on top_500_weekly_words(publish_week, media_sets_id, dashboard_topics_id, stem);
create index top_500_weekly_words_media_null_dashboard on top_500_weekly_words (publish_week,media_sets_id, dashboard_topics_id) 
    where dashboard_topics_id is null;
create index top_500_weekly_words_dmds on top_500_weekly_words using btree (publish_week, media_sets_id, dashboard_topics_id, stem);

ALTER TABLE  top_500_weekly_words ADD CONSTRAINT top_500_weekly_words_publish_week_is_monday CHECK ( EXTRACT ( ISODOW from publish_week) = 1 );
  
create table total_top_500_weekly_words (
       total_top_500_weekly_words_id       serial          primary key,
       media_sets_id                int             not null references media_sets on delete cascade, 
       dashboard_topics_id          int             null references dashboard_topics,
       publish_week                 date            not null,
       total_count                  int             not null
);
ALTER TABLE total_top_500_weekly_words ADD CONSTRAINT total_top_500_weekly_words_publish_week_is_monday CHECK ( EXTRACT ( ISODOW from publish_week) = 1 );

create unique index total_top_500_weekly_words_media 
    on total_top_500_weekly_words(publish_week, media_sets_id, dashboard_topics_id);

create view top_500_weekly_words_with_totals as select t5.*, tt5.total_count from top_500_weekly_words t5, total_top_500_weekly_words tt5       where t5.media_sets_id = tt5.media_sets_id and t5.publish_week = tt5.publish_week and         ( ( t5.dashboard_topics_id = tt5.dashboard_topics_id ) or           ( t5.dashboard_topics_id is null and tt5.dashboard_topics_id is null ) );

create view top_500_weekly_words_normalized
    as select t5.stem, min(t5.term) as term,             ( least( 0.01, sum(t5.stem_count)::numeric / sum(t5.total_count)::numeric ) * count(*) ) as stem_count, t5.media_sets_id, t5.publish_week, t5.dashboard_topics_id         from top_500_weekly_words_with_totals t5    group by t5.stem, t5.publish_week, t5.media_sets_id, t5.dashboard_topics_id;
    
create table total_daily_words (
       total_daily_words_id         serial          primary key,
       media_sets_id                int             not null, -- references media_sets on delete cascade,
       dashboard_topics_id           int            null,     -- references dashboard_topics,
       publish_day                  date            not null,
       total_count                  int             not null
);

create index total_daily_words_media_sets_id on total_daily_words (media_sets_id);
create index total_daily_words_media_sets_id_publish_day on total_daily_words (media_sets_id,publish_day);
create index total_daily_words_publish_day on total_daily_words (publish_day);
create index total_daily_words_publish_week on total_daily_words (week_start_date(publish_day));
create unique index total_daily_words_media_sets_id_dashboard_topic_id_publish_day ON total_daily_words (media_sets_id, dashboard_topics_id, publish_day);


create table total_weekly_words (
       total_weekly_words_id         serial          primary key,
       media_sets_id                 int             not null references media_sets on delete cascade, 
       dashboard_topics_id           int             null references dashboard_topics on delete cascade,
       publish_week                  date            not null,
       total_count                   int             not null
);
create index total_weekly_words_media_sets_id on total_weekly_words (media_sets_id);
create index total_weekly_words_media_sets_id_publish_day on total_weekly_words (media_sets_id,publish_week);
create unique index total_weekly_words_ms_id_dt_id_p_week on total_weekly_words(media_sets_id, dashboard_topics_id, publish_week);
CREATE INDEX total_weekly_words_publish_week on total_weekly_words(publish_week);
INSERT INTO total_weekly_words(media_sets_id, dashboard_topics_id, publish_week, total_count) select media_sets_id, dashboard_topics_id, publish_week, sum(stem_count) as total_count from weekly_words group by media_sets_id, dashboard_topics_id, publish_week order by publish_week asc, media_sets_id, dashboard_topics_id ;

create view daily_words_with_totals as select d.*, t.total_count from daily_words d, total_daily_words t where d.media_sets_id = t.media_sets_id and d.publish_day = t.publish_day and ( ( d.dashboard_topics_id = t.dashboard_topics_id ) or ( d.dashboard_topics_id is null and t.dashboard_topics_id is null ) );

create view story_extracted_texts as select stories_id, array_to_string(array_agg(download_text), ' ') as extracted_text 
       from (select * from downloads natural join download_texts order by downloads_id) as downloads group by stories_id;



CREATE VIEW media_feed_counts as (SELECT media_id, count(*) as feed_count FROM feeds GROUP by media_id);

CREATE TABLE daily_country_counts (
    media_sets_id integer  not null references media_sets on delete cascade,
    publish_day date not null,
    country character varying not null,
    country_count bigint not null,
    dashboard_topics_id integer references dashboard_topics on delete cascade
);

CREATE INDEX daily_country_counts_day_media_dashboard ON daily_country_counts USING btree (publish_day, media_sets_id, dashboard_topics_id);

CREATE TABLE authors (
    authors_id serial          PRIMARY KEY,
    author_name character varying UNIQUE NOT NULL
);
create index authors_name_varchar_pattern on authors(lower(author_name) varchar_pattern_ops);
create index authors_name_varchar_pattern_1 on authors(lower(split_part(author_name, ' ', 1)) varchar_pattern_ops);
create index authors_name_varchar_pattern_2 on authors(lower(split_part(author_name, ' ', 2)) varchar_pattern_ops);
create index authors_name_varchar_pattern_3 on authors(lower(split_part(author_name, ' ', 3)) varchar_pattern_ops);

CREATE TABLE authors_stories_map (
    authors_stories_map_id  serial            primary key,
    authors_id int                not null references authors on delete cascade,
    stories_id int                not null references stories on delete cascade
);

CREATE INDEX authors_stories_map_authors_id on authors_stories_map(authors_id);
CREATE INDEX authors_stories_map_stories_id on authors_stories_map(stories_id);

CREATE TYPE authors_stories_queue_type AS ENUM ('queued', 'pending', 'success', 'failed');

CREATE TABLE authors_stories_queue (
    authors_stories_queue_id  serial            primary key,
    stories_id int                not null references stories on delete cascade,
    state      authors_stories_queue_type not null
);
   
create table queries_dashboard_topics_map (
    queries_id              int                 not null references queries on delete cascade,
    dashboard_topics_id     int                 not null references dashboard_topics on delete cascade
);

create index queries_dashboard_topics_map_query on queries_dashboard_topics_map ( queries_id );
create index queries_dashboard_topics_map_dashboard_topic on queries_dashboard_topics_map ( dashboard_topics_id );

CREATE TABLE daily_author_words (
    daily_author_words_id           serial                  primary key,
    authors_id                      integer                 not null references authors on delete cascade,
    media_sets_id                   integer                 not null references media_sets on delete cascade,
    term                            character varying(256)  not null,
    stem                            character varying(256)  not null,
    stem_count                      int                     not null,
    publish_day                     date                    not null
);

create UNIQUE index daily_author_words_media on daily_author_words(publish_day, authors_id, media_sets_id, stem);
create index daily_author_words_count on daily_author_words(publish_day, authors_id, media_sets_id, stem_count);

create table total_daily_author_words (
       total_daily_author_words_id  serial          primary key,
       authors_id                   int             not null references authors on delete cascade,
       media_sets_id                int             not null references media_sets on delete cascade, 
       publish_day                  timestamp       not null,
       total_count                  int             not null
);

create index total_daily_author_words_authors_id_media_sets_id on total_daily_author_words (authors_id, media_sets_id);
create unique index total_daily_author_words_authors_id_media_sets_id_publish_day on total_daily_author_words (authors_id, media_sets_id,publish_day);

create table weekly_author_words (
       weekly_author_words_id       serial          primary key,
       media_sets_id                int             not null references media_sets on delete cascade,
       authors_id                   int             not null references authors on delete cascade,
       term                         varchar(256)    not null,
       stem                         varchar(256)    not null,
       stem_count                   int             not null,
       publish_week                 date            not null
);

create index weekly_author_words_media on weekly_author_words(publish_week, authors_id, media_sets_id, stem);
create index weekly_author_words_count on weekly_author_words(publish_week, authors_id, media_sets_id, stem_count);

create UNIQUE index weekly_author_words_unique on weekly_author_words(publish_week, authors_id, media_sets_id, stem);

create table top_500_weekly_author_words (
       top_500_weekly_author_words_id      serial          primary key,
       media_sets_id                int             not null references media_sets on delete cascade,
       authors_id                   int             not null references authors on delete cascade,
       term                         varchar(256)    not null,
       stem                         varchar(256)    not null,
       stem_count                   int             not null,
       publish_week                 date            not null
);

create index top_500_weekly_author_words_media on top_500_weekly_author_words(publish_week, media_sets_id, authors_id);
create index top_500_weekly_author_words_authors on top_500_weekly_author_words(authors_id, publish_week, media_sets_id);
create UNIQUE index top_500_weekly_author_words_authors_stem on top_500_weekly_author_words(authors_id, publish_week, media_sets_id, stem);
create index top_500_weekly_author_words_publish_week on top_500_weekly_author_words (publish_week);
    
create table total_top_500_weekly_author_words (
       total_top_500_weekly_author_words_id       serial          primary key,
       media_sets_id                int             not null references media_sets on delete cascade,
       authors_id                   int             not null references authors on delete cascade,
       publish_week                 date            not null,
       total_count                  int             not null
);

create UNIQUE index total_top_500_weekly_author_words_media 
    on total_top_500_weekly_author_words(publish_week, media_sets_id, authors_id);
create UNIQUE index total_top_500_weekly_author_words_authors 
    on total_top_500_weekly_author_words(authors_id, publish_week, media_sets_id);

CREATE TABLE popular_queries (
    popular_queries_id  serial          primary key,
    queries_id_0 integer NOT NULL,
    queries_id_1 integer,
    query_0_description character varying(1024) NOT NULL,
    query_1_description character varying(1024),
    dashboard_action character varying(1024),
    url_params character varying(1024),
    count integer DEFAULT 0,
    dashboards_id integer references dashboards NOT NULL
);

CREATE UNIQUE INDEX popular_queries_da_up ON popular_queries(dashboard_action, url_params);
CREATE UNIQUE INDEX popular_queries_query_ids ON popular_queries( queries_id_0,  queries_id_1);
CREATE INDEX popular_queries_dashboards_id_count on popular_queries(dashboards_id, count);

create table query_story_searches (
    query_story_searches_id     serial primary key,
    queries_id                  int not null references queries,
    pattern                     text,
    search_completed            boolean default false,
    csv_text                    text
);

create unique index query_story_searches_query_pattern on query_story_searches( queries_id, pattern );
  
create table query_story_searches_stories_map (
    query_story_searches_id     int references query_story_searches on delete cascade,
    stories_id                  int references stories on delete cascade
);

create unique index query_story_searches_stories_map_u on query_story_searches_stories_map ( query_story_searches_id, stories_id );
    
create table story_similarities (
    story_similarities_id   serial primary key,
    stories_id_a            int,
    publish_day_a           date,
    stories_id_b            int,
    publish_day_b           date,
    similarity              int
);

create index story_similarities_a_b on story_similarities ( stories_id_a, stories_id_b );
create index story_similarities_a_s on story_similarities ( stories_id_a, similarity, publish_day_b );
create index story_similarities_b_s on story_similarities ( stories_id_b, similarity, publish_day_a );
create index story_similarities_day on story_similarities ( publish_day_a, publish_day_b ); 
     
create view story_similarities_transitive as
    ( select story_similarities_id, stories_id_a, publish_day_a, stories_id_b, publish_day_b, similarity from story_similarities ) union  ( select story_similarities_id, stories_id_b as stories_id_a, publish_day_b as publish_day_a, stories_id_a as stories_id_b, publish_day_a as publish_day_b, similarity from story_similarities );
            
create table controversies (
    controversies_id        serial primary key,
    name                    varchar(1024) not null,
    query_story_searches_id int not null references query_story_searches
);

create unique index controversies_name on controversies( name );
    
create view controversies_with_search_info as
    select c.*, q.start_date::date, q.end_date::date, qss.pattern, qss.queries_id
        from controversies c
            left join query_story_searches qss on ( c.query_story_searches_id = qss.query_story_searches_id )
            left join queries q on ( qss.queries_id = q.queries_id );
    
create table controversy_dates (
    controversy_dates_id    serial primary key,
    controversies_id        int not null references controversies on delete cascade,
    start_date              date not null,
    end_date                date not null
);

create table controversy_dump_tags (
    controversy_dump_tags_id    serial primary key,
    controversies_id            int not null references controversies on delete cascade,
    tags_id                     int not null references tags
);

create table controversy_media_codes (
    controversies_id        int not null references controversies on delete cascade,
    media_id                int not null references media on delete cascade,
    code_type               text,
    code                    text
);

create table controversy_merged_stories_map (
    source_stories_id       int not null references stories on delete cascade,
    target_stories_id       int not null references stories on delete cascade
);

create index controversy_merged_stories_map_source on controversy_merged_stories_map ( source_stories_id );

create table controversy_stories (
    controversy_stories_id          serial primary key,
    controversies_id                int not null references controversies on delete cascade,
    stories_id                      int not null references stories on delete cascade,
    link_mined                      boolean default 'f',
    iteration                       int default 0,
    link_weight                     real,
    redirect_url                    text,
    valid_foreign_rss_story         boolean default false
);

create unique index controversy_stories_sc on controversy_stories ( stories_id, controversies_id );

-- no foreign key constraints on controversies_id and stories_id because
--   we have the combined foreign key constraint pointing to controversy_stories
--   below 
create table controversy_links (
    controversy_links_id        serial primary key,
    controversies_id            int not null,
    stories_id                  int not null,
    url                         text not null,
    redirect_url                text,
    ref_stories_id              int references stories on delete cascade,
    link_spidered               boolean default 'f'
);

alter table controversy_links add constraint controversy_links_controversy_story_stories_id 
    foreign key ( stories_id, controversies_id ) references controversy_stories ( stories_id, controversies_id )
    on delete cascade;

create unique index controversy_links_scr on controversy_links ( stories_id, controversies_id, ref_stories_id );
create index controversy_links_controversy on controversy_links ( controversies_id );

create view controversy_links_cross_media as
  select s.stories_id, sm.name as media_name, r.stories_id as ref_stories_id, rm.name as ref_media_name, cl.url as url, cs.controversies_id, cl.controversy_links_id from media sm, media rm, controversy_links cl, stories s, stories r, controversy_stories cs where cl.ref_stories_id <> cl.stories_id and s.stories_id = cl.stories_id and cl.ref_stories_id = r.stories_id and s.media_id <> r.media_id and sm.media_id = s.media_id and rm.media_id = r.media_id and cs.stories_id = cl.ref_stories_id and cs.controversies_id = cl.controversies_id;

create table controversy_seed_urls (
    controversy_seed_urls_id        serial primary key,
    controversies_id                int not null references controversies on delete cascade,
    url                             text,
    source                          text,
    stories_id                      int references stories on delete cascade,
    processed                       boolean not null default false,
    assume_match                    boolean not null default false
);

create index controversy_seed_urls_controversy on controversy_seed_urls( controversies_id );
create index controversy_seed_urls_url on controversy_seed_urls( url );
    
create table controversy_ignore_redirects (
    controversy_ignore_redirects_id     serial primary key,
    url                                 varchar( 1024 )
);

create index controversy_ignore_redirects_url on controversy_ignore_redirects ( url );

create table controversy_dumps (
    controversy_dumps_id            serial primary key,
    controversies_id                int not null references controversies on delete cascade,
    dump_date                       timestamp not null,
    start_date                      timestamp not null,
    end_date                        timestamp not null,
    note                            text
);

create index controversy_dumps_controversy on controversy_dumps ( controversies_id );

create type cd_period_type AS ENUM ( 'overall', 'weekly', 'monthly', 'custom' );

-- individual time slices within a controversy dump
create table controversy_dump_time_slices (
    controversy_dump_time_slices_id serial primary key,
    controversy_dumps_id            int not null references controversy_dumps on delete cascade,
    start_date                      timestamp not null,
    end_date                        timestamp not null,
    period                          cd_period_type not null,
    model_r2_mean                   float,
    model_r2_stddev                 float,
    model_num_media                 int,
    story_count                     int not null,
    story_link_count                int not null,
    medium_count                    int not null,
    medium_link_count               int not null,
    tags_id                         int references tags -- keep on cascade to avoid accidental deletion
);

create index controversy_dump_time_slices_dump on controversy_dump_time_slices ( controversy_dumps_id );
    
create table cdts_files (
    cdts_files_id                   serial primary key,
    controversy_dump_time_slices_id int not null references controversy_dump_time_slices on delete cascade,
    file_name                       text,
    file_content                    text
);

create index cdts_files_cdts on cdts_files ( controversy_dump_time_slices_id );

create table cd_files (
    cd_files_id                     serial primary key,
    controversy_dumps_id            int not null references controversy_dumps on delete cascade,
    file_name                       text,
    file_content                    text
);

create index cd_files_cd on cd_files ( controversy_dumps_id );
    
-- schema to hold the various controversy dump snapshot tables
create schema cd;

-- create a table for each of these tables to hold a snapshot of stories relevant
-- to a controversy for each dump for that controversy
create table cd.stories (
    controversy_dumps_id        int             not null references controversy_dumps on delete cascade,
    stories_id                  int,
    media_id                    int             not null,
    url                         varchar(1024)   not null,
    guid                        varchar(1024)   not null,
    title                       text            not null,
    publish_date                timestamp       not null,
    collect_date                timestamp       not null,
    full_text_rss               boolean         not null default 'f',
    language                    varchar(3)      null   -- 2- or 3-character ISO 690 language code; empty if unknown, NULL if unset
);
create index stories_id on cd.stories ( controversy_dumps_id, stories_id );    

create table cd.controversy_stories (
    controversy_dumps_id            int not null references controversy_dumps on delete cascade,    
    controversy_stories_id          int,
    controversies_id                int not null,
    stories_id                      int not null,
    link_mined                      boolean,
    iteration                       int,
    link_weight                     real,
    redirect_url                    text,
    valid_foreign_rss_story         boolean
);
create index controversy_stories_id on cd.controversy_stories ( controversy_dumps_id, stories_id );

create table cd.controversy_links_cross_media (
    controversy_dumps_id        int not null references controversy_dumps on delete cascade,    
    controversy_links_id        int,
    controversies_id            int not null,
    stories_id                  int not null,
    url                         text not null,
    ref_stories_id              int
);
create index controversy_links_story on cd.controversy_links_cross_media ( controversy_dumps_id, stories_id );
create index controversy_links_ref on cd.controversy_links_cross_media ( controversy_dumps_id, ref_stories_id );

create table cd.controversy_media_codes (
    controversy_dumps_id    int not null references controversy_dumps on delete cascade,    
    controversies_id        int not null,
    media_id                int not null,
    code_type               text,
    code                    text
);
create index controversy_media_codes_medium on cd.controversy_media_codes ( controversy_dumps_id, media_id );
    
create table cd.media (
    controversy_dumps_id    int not null references controversy_dumps on delete cascade,    
    media_id                int,
    url                     varchar(1024)   not null,
    name                    varchar(128)    not null,
    moderated               boolean         not null,
    feeds_added             boolean         not null,
    moderation_notes        text            null,       
    full_text_rss           boolean,
    extract_author          boolean         default(false),
    sw_data_start_date      date            default(null),
    sw_data_end_date        date            default(null),
    foreign_rss_links       boolean         not null default( false ),
    dup_media_id            int             null,
    is_not_dup              boolean         null,
    use_pager               boolean         null,
    unpaged_stories         int             not null default 0
);
create index media_id on cd.media ( controversy_dumps_id, media_id );
    
create table cd.media_tags_map (
    controversy_dumps_id    int not null    references controversy_dumps on delete cascade,    
    media_tags_map_id       int,
    media_id                int             not null,
    tags_id                 int             not null
);
create index media_tags_map_medium on cd.media_tags_map ( controversy_dumps_id, media_id );
create index media_tags_map_tag on cd.media_tags_map ( controversy_dumps_id, tags_id );
    
create table cd.stories_tags_map
(
    controversy_dumps_id    int not null    references controversy_dumps on delete cascade,    
    stories_tags_map_id     int,
    stories_id              int,
    tags_id                 int
);
create index stories_tags_map_story on cd.stories_tags_map ( controversy_dumps_id, stories_id );
create index stories_tags_map_tag on cd.stories_tags_map ( controversy_dumps_id, tags_id );

create table cd.tags (
    controversy_dumps_id    int not null    references controversy_dumps on delete cascade,    
    tags_id                 int,
    tag_sets_id             int,
    tag                     varchar(512)
);
create index tags_id on cd.tags ( controversy_dumps_id, tags_id );

create table cd.tag_sets (
    controversy_dumps_id    int not null    references controversy_dumps on delete cascade,    
    tag_sets_id             int,
    name                    varchar(512)    
);
create index tag_sets_id on cd.tag_sets ( controversy_dumps_id, tag_sets_id );

-- story -> story links within a cdts
create table cd.story_links (
    controversy_dump_time_slices_id         int not null
                                            references controversy_dump_time_slices on delete cascade,
    source_stories_id                       int not null,
    ref_stories_id                          int not null
);

-- TODO: add complex foreign key to check that *_stories_id exist for the controversy_dump stories snapshot    
create index story_links_source on cd.story_links( controversy_dump_time_slices_id, source_stories_id );
create index story_links_ref on cd.story_links( controversy_dump_time_slices_id, ref_stories_id );

-- link counts for stories within a cdts
create table cd.story_link_counts (
    controversy_dump_time_slices_id         int not null 
                                            references controversy_dump_time_slices on delete cascade,
    stories_id                              int not null,
    inlink_count                            int not null,
    outlink_count                           int not null
);

-- TODO: add complex foreign key to check that stories_id exists for the controversy_dump stories snapshot
create index story_link_counts_story on cd.story_link_counts ( controversy_dump_time_slices_id, stories_id );

-- links counts for media within a cdts
create table cd.medium_link_counts (
    controversy_dump_time_slices_id int not null
                                    references controversy_dump_time_slices on delete cascade,
    media_id                        int not null,
    inlink_count                    int not null,
    outlink_count                   int not null,
    story_count                     int not null
);

-- TODO: add complex foreign key to check that media_id exists for the controversy_dump media snapshot
create index medium_link_counts_medium on cd.medium_link_counts ( controversy_dump_time_slices_id, media_id );

create table cd.medium_links (
    controversy_dump_time_slices_id int not null
                                    references controversy_dump_time_slices on delete cascade,
    source_media_id                 int not null,
    ref_media_id                    int not null,
    link_count                      int not null
);

-- TODO: add complex foreign key to check that *_media_id exist for the controversy_dump media snapshot
create index medium_links_source on cd.medium_links( controversy_dump_time_slices_id, source_media_id );
create index medium_links_ref on cd.medium_links( controversy_dump_time_slices_id, ref_media_id );

create table cd.daily_date_counts (
    controversy_dumps_id            int not null references controversy_dumps on delete cascade,
    publish_date                    date not null,
    story_count                     int not null,
    tags_id                         int
);

create index daily_date_counts_date on cd.daily_date_counts( controversy_dumps_id, publish_date );
create index daily_date_counts_tag on cd.daily_date_counts( controversy_dumps_id, tags_id );

create table cd.weekly_date_counts (
    controversy_dumps_id            int not null references controversy_dumps on delete cascade,
    publish_date                    date not null,
    story_count                     int not null,
    tags_id                         int
);

create index weekly_date_counts_date on cd.weekly_date_counts( controversy_dumps_id, publish_date );
create index weekly_date_counts_tag on cd.weekly_date_counts( controversy_dumps_id, tags_id );
    
-- create a mirror of the stories table with the stories for each controversy.  this is to make
-- it much faster to query the stories associated with a given controversy, rather than querying the
-- contested and bloated stories table.  only inserts and updates on stories are triggered, because
-- deleted cascading stories_id and controversies_id fields take care of deletes.
create table cd.live_stories (
    controversies_id            int             not null references controversies on delete cascade,
    controversy_stories_id      int             not null references controversy_stories on delete cascade,
    stories_id                  int             not null references stories on delete cascade,
    media_id                    int             not null,
    url                         varchar(1024)   not null,
    guid                        varchar(1024)   not null,
    title                       text            not null,
    description                 text            null,
    publish_date                timestamp       not null,
    collect_date                timestamp       not null,
    full_text_rss               boolean         not null default 'f',
    language                    varchar(3)      null   -- 2- or 3-character ISO 690 language code; empty if unknown, NULL if unset
);
create index live_story_controversy on cd.live_stories ( controversies_id );
create unique index live_stories_story on cd.live_stories ( controversies_id, stories_id );
    
create table cd.word_counts (
    controversy_dump_time_slices_id int             not null references controversy_dump_time_slices on delete cascade,
    term                            varchar(256)    not null,
    stem                            varchar(256)    not null,
    stem_count                      smallint        not null    
);

create index word_counts_cdts_stem on cd.word_counts ( controversy_dump_time_slices_id, stem );

create function insert_live_story() returns trigger as $insert_live_story$
    begin

        insert into cd.live_stories 
            ( controversies_id, controversy_stories_id, stories_id, media_id, url, guid, title, description, 
                publish_date, collect_date, full_text_rss, language )
            select NEW.controversies_id, NEW.controversy_stories_id, NEW.stories_id, s.media_id, s.url, s.guid, 
                    s.title, s.description, s.publish_date, s.collect_date, s.full_text_rss, s.language
                from controversy_stories cs
                    join stories s on ( cs.stories_id = s.stories_id )
                where 
                    cs.stories_id = NEW.stories_id and 
                    cs.controversies_id = NEW.controversies_id;

        return NEW;
    END;
$insert_live_story$ LANGUAGE plpgsql;

create trigger controversy_stories_insert_live_story after insert on controversy_stories 
    for each row execute procedure insert_live_story();

create function update_live_story() returns trigger as $update_live_story$
    declare
        controversy record;
    begin

        update cd.live_stories set
                media_id = NEW.media_id,
                url = NEW.url,
                guid = NEW.guid,
                title = NEW.title,
                description = NEW.description,
                publish_date = NEW.publish_date,
                collect_date = NEW.collect_date,
                full_text_rss = NEW.full_text_rss,
                language = NEW.language
            where
                stories_id = NEW.stories_id;         
        
        return NEW;
    END;
$update_live_story$ LANGUAGE plpgsql;
        
create trigger stories_update_live_story after update on stories 
    for each row execute procedure update_live_story();
                                        
create table processed_stories (
    processed_stories_id        bigserial          primary key,
    stories_id                  bigint             not null references stories on delete cascade
);

create index processed_stories_story on processed_stories ( stories_id );

create table story_subsets (
    story_subsets_id        bigserial          primary key,
    start_date              timestamp with time zone,
    end_date                timestamp with time zone,
    media_id                int references media null,
    media_sets_id           int references media_sets null,
    ready                   boolean default 'false',
    last_processed_stories_id bigint references processed_stories(processed_stories_id)
);

CREATE TABLE story_subsets_processed_stories_map (
   story_subsets_processed_stories_map_id bigserial primary key,
   story_subsets_id bigint NOT NULL references story_subsets on delete cascade,
   processed_stories_id bigint NOT NULL references processed_stories on delete cascade
);

create table controversy_query_story_searches_imported_stories_map (
    controversies_id            int not null references controversies on delete cascade,
    stories_id                  int not null references stories on delete cascade
);

create index cqssism_c on controversy_query_story_searches_imported_stories_map ( controversies_id );
create index cqssism_s on controversy_query_story_searches_imported_stories_map ( stories_id );
    
CREATE VIEW stories_collected_in_past_day as select * from stories where collect_date > now() - interval '1 day';

CREATE VIEW downloads_to_be_extracted as select * from downloads where extracted = 'f' and state = 'success' and type = 'content';

CREATE VIEW downloads_in_past_day as select * from downloads where download_time > now() - interval '1 day';
CREATE VIEW downloads_with_error_in_past_day as select * from downloads_in_past_day where state = 'error';

CREATE VIEW daily_stats as select * from (SELECT count(*) as daily_downloads from downloads_in_past_day) as dd, (select count(*) as daily_stories from stories_collected_in_past_day) ds , (select count(*) as downloads_to_be_extracted from downloads_to_be_extracted) dex, (select count(*) as download_errors from downloads_with_error_in_past_day ) er;

CREATE TABLE queries_top_weekly_words_json (
   queries_top_weekly_words_json_id serial primary key,
   queries_id integer references queries on delete cascade not null unique,
   top_weekly_words_json text not null 
);

CREATE TABLE feedless_stories (
        stories_id integer,
        media_id integer
);
CREATE INDEX feedless_stories_story ON feedless_stories USING btree (stories_id);

CREATE TABLE queries_country_counts_json (
   queries_country_counts_json_id serial primary key,
   queries_id integer references queries on delete cascade not null unique,
   country_counts_json text not null 
);


CREATE OR REPLACE FUNCTION add_query_version (new_query_version_enum_string character varying) RETURNS void
AS 
$body$
DECLARE
    range_of_old_enum TEXT;
    new_type_sql TEXT;
BEGIN

LOCK TABLE queries;

SELECT '''' || array_to_string(ENUM_RANGE(null::query_version_enum), ''',''') || '''' INTO range_of_old_enum;

DROP TYPE IF EXISTS new_query_version_enum;

new_type_sql :=  'CREATE TYPE new_query_version_enum AS ENUM( ' || range_of_old_enum || ', ' || '''' || new_query_version_enum_string || '''' || ')' ;
--RAISE NOTICE 'Sql: %t', new_type_sql;

EXECUTE new_type_sql;

ALTER TABLE queries ADD COLUMN new_query_version new_query_version_enum DEFAULT enum_last (null::new_query_version_enum ) NOT NULL;
UPDATE queries set new_query_version = query_version::text::new_query_version_enum;
ALTER TYPE query_version_enum  RENAME to old_query_version_enum;
ALTER TABLE queries rename column query_version to old_query_version;
ALTER TABLE queries rename column new_query_version to query_version;
ALTER TYPE new_query_version_enum RENAME to query_version_enum;
ALTER TABLE queries DROP COLUMN old_query_version;
DROP TYPE old_query_version_enum ;


END;
$body$
    LANGUAGE 'plpgsql';

CREATE OR REPLACE FUNCTION get_relative_file_path(path text)
    RETURNS text AS
$$
DECLARE
    regex_tar_format text;
    relative_file_path text;
BEGIN
    IF path is null THEN
       RETURN 'na';
    END IF;

    regex_tar_format :=  E'tar\\:\\d*\\:\\d*\\:(mediacloud-content-\\d*\.tar).*';

    IF path ~ regex_tar_format THEN
         relative_file_path =  regexp_replace(path, E'tar\\:\\d*\\:\\d*\\:(mediacloud-content-\\d*\.tar).*', E'\\1') ;
    ELSIF  path like 'content:%' THEN 
         relative_file_path =  'inline';
    ELSEIF path like 'content/%' THEN
         relative_file_path =  regexp_replace(path, E'content\\/', E'\/') ;
    ELSE  
         relative_file_path = 'error';
    END IF;

--  RAISE NOTICE 'relative file path for %, is %', path, relative_file_path;

    RETURN relative_file_path;
END;
$$
LANGUAGE 'plpgsql' IMMUTABLE
  COST 10;

UPDATE downloads set relative_file_path = get_relative_file_path(path) where relative_file_path = 'tbd';

CREATE OR REPLACE FUNCTION download_relative_file_path_trigger() RETURNS trigger AS 
$$
   DECLARE
      path_change boolean;
   BEGIN
      -- RAISE NOTICE 'BEGIN ';
      IF TG_OP = 'UPDATE' then
          -- RAISE NOTICE 'UPDATE ';

	  -- The second part is needed because of the way comparisons with null are handled.
	  path_change := ( OLD.path <> NEW.path )  AND (  ( OLD.path is not null) <> (NEW.path is not null) ) ;
	  -- RAISE NOTICE 'test result % ', path_change; 
	  
          IF path_change is null THEN
	       -- RAISE NOTICE 'Path change % != %', OLD.path, NEW.path;
               NEW.relative_file_path = get_relative_file_path(NEW.path);

               IF NEW.relative_file_path = 'inline' THEN
		  NEW.file_status = 'inline';
	       END IF;
	  ELSE
               -- RAISE NOTICE 'NO path change % = %', OLD.path, NEW.path;
          END IF;
      ELSIF TG_OP = 'INSERT' then
	  NEW.relative_file_path = get_relative_file_path(NEW.path);

          IF NEW.relative_file_path = 'inline' THEN
	     NEW.file_status = 'inline';
	  END IF;
      END IF;

      RETURN NEW;
   END;
$$ 
LANGUAGE 'plpgsql';

DROP TRIGGER IF EXISTS download_relative_file_path_trigger on downloads CASCADE;
CREATE TRIGGER download_relative_file_path_trigger BEFORE INSERT OR UPDATE ON downloads FOR EACH ROW EXECUTE PROCEDURE  download_relative_file_path_trigger() ;

CREATE INDEX relative_file_paths_to_verify ON downloads USING btree (relative_file_path) WHERE (((((file_status = 'tbd'::download_file_status) AND (relative_file_path <> 'tbd'::text)) AND (relative_file_path <> 'error'::text)) AND (relative_file_path <> 'na'::text)) AND (relative_file_path <> 'inline'::text));

CREATE OR REPLACE FUNCTION show_stat_activity()
 RETURNS SETOF  pg_stat_activity  AS
$$
DECLARE
BEGIN
    RETURN QUERY select * from pg_stat_activity;
    RETURN;
END;
$$
LANGUAGE 'plpgsql'
;

CREATE FUNCTION cat(text, text) RETURNS text
    LANGUAGE plpgsql
    AS $_$
  DECLARE
    t text;
  BEGIN
return coalesce($1) || ' | ' || coalesce($2);
  END;
$_$;

CREATE OR REPLACE FUNCTION cancel_pg_process(cancel_pid integer) RETURNS boolean
    LANGUAGE plpgsql SECURITY DEFINER
    AS $$
BEGIN
return pg_cancel_backend(cancel_pid);
END;
$$;

--
-- Authentication
--

-- List of users
CREATE TABLE auth_users (
    auth_users_id   SERIAL  PRIMARY KEY,
    email           TEXT    UNIQUE NOT NULL,

    -- Salted hash of a password (with Crypt::SaltedHash, algorithm => 'SHA-256', salt_len=>64)
    password_hash   TEXT    NOT NULL CONSTRAINT password_hash_sha256 CHECK(LENGTH(password_hash) = 137),

    full_name       TEXT    NOT NULL,
    notes           TEXT    NULL,
    active          BOOLEAN NOT NULL DEFAULT true,

    -- Salted hash of a password reset token (with Crypt::SaltedHash, algorithm => 'SHA-256',
    -- salt_len=>64) or NULL
    password_reset_token_hash TEXT UNIQUE NULL CONSTRAINT password_reset_token_hash_sha256 CHECK(LENGTH(password_reset_token_hash) = 137 OR password_reset_token_hash IS NULL),

    -- Timestamp of the last unsuccessful attempt to log in; used for delaying successive
    -- attempts in order to prevent brute-force attacks
    last_unsuccessful_login_attempt     TIMESTAMP NOT NULL DEFAULT TIMESTAMP 'epoch'
);

-- List of roles the users can perform
CREATE TABLE auth_roles (
    auth_roles_id   SERIAL  PRIMARY KEY,
    role            TEXT    UNIQUE NOT NULL CONSTRAINT role_name_can_not_contain_spaces CHECK(role NOT LIKE '% %'),
    description     TEXT    NOT NULL
);

-- Map of user IDs and roles that are allowed to each of the user
CREATE TABLE auth_users_roles_map (
    auth_users_roles_map_id SERIAL      PRIMARY KEY,
    auth_users_id           INTEGER     NOT NULL REFERENCES auth_users(auth_users_id)
                                        ON DELETE CASCADE ON UPDATE CASCADE DEFERRABLE,
    auth_roles_id           INTEGER     NOT NULL REFERENCES auth_roles(auth_roles_id)
                                        ON DELETE CASCADE ON UPDATE CASCADE DEFERRABLE,
    CONSTRAINT no_duplicate_entries UNIQUE (auth_users_id, auth_roles_id)
);
CREATE INDEX auth_users_roles_map_auth_users_id_auth_roles_id
    ON auth_users_roles_map (auth_users_id, auth_roles_id);

-- Roles
INSERT INTO auth_roles (role, description) VALUES
    ('admin', 'Do everything, including editing users.'),
    ('admin-readonly', 'Read access to admin interface.'),
    ('query-create', 'Create query; includes ability to create clusters, maps, etc. under clusters.'),
    ('media-edit', 'Add / edit media; includes feeds.'),
    ('stories-edit', 'Add / edit stories.'),
    ('cm', 'Controversy mapper; includes media and story editing'),
    ('stories-api', 'Access to the stories api');

--
-- Activity log
--

CREATE TABLE activities (
    activities_id       SERIAL          PRIMARY KEY,

    -- Activity's name (e.g. "media_edit", "story_edit", etc.)
    name                VARCHAR(255)    NOT NULL
                                        CONSTRAINT activities_name_can_not_contain_spaces CHECK(name NOT LIKE '% %'),

    -- When did the activity happen
    creation_date       TIMESTAMP       NOT NULL DEFAULT LOCALTIMESTAMP,

    -- User that executed the activity, either:
    --     * user's email from "auth_users.email" (e.g. "lvaliukas@cyber.law.harvard.edu", or
    --     * username that initiated the action (e.g. "system:lvaliukas")
    -- (store user's email instead of ID in case the user gets deleted)
    user_identifier     VARCHAR(255)    NOT NULL,

    -- Indexed ID of the object that was modified in some way by the activity
    -- (e.g. media's ID "media_edit" or story's ID in "story_edit")
    object_id           BIGINT          NULL,

    -- User-provided reason explaining why the activity was made
    reason              TEXT            NULL,

    -- Other free-form data describing the action in the JSON format
    -- (e.g.: '{ "field": "name", "old_value": "Foo.", "new_value": "Bar." }')
    -- FIXME: has potential to use 'JSON' type instead of 'TEXT' in
    -- PostgreSQL 9.2+
    description_json    TEXT            NOT NULL DEFAULT '{ }'

);

<<<<<<< HEAD
CREATE INDEX story_edits_stories_id ON story_edits(stories_id);
CREATE INDEX story_edits_edited_field ON story_edits(edited_field);
CREATE INDEX story_edits_users_email ON story_edits(users_email);


-- Get random download's ID that is expected to be present in both GridFS and S3
CREATE OR REPLACE FUNCTION get_random_gridfs_downloads_id(max_downloads_id INTEGER) RETURNS integer AS $$

    DECLARE
        result INTEGER;
        random_downloads_id INTEGER;
    
    BEGIN

        <<find_random_downloads_id>>
        LOOP        
            -- Generate a random download ID
            SELECT (max_downloads_id * random())::int INTO random_downloads_id;

            RAISE NOTICE 'Attempting to fetch download %', random_downloads_id;

            -- Try to select a download with that download ID
            -- and other conditions
            SELECT downloads_id INTO result
            FROM downloads
            WHERE downloads_id = random_downloads_id
              AND state = 'success'
              AND file_status != 'missing'
              AND path NOT LIKE 'content:%'
              AND path != ''  -- some paths are empty
            LIMIT 1;

            IF NOT FOUND THEN
                CONTINUE find_random_downloads_id;
            END IF;

            -- At this point a download is found
            EXIT find_random_downloads_id;
            
        END LOOP find_random_downloads_id;

        RETURN result;
    END

$$ LANGUAGE plpgsql;

COMMENT ON FUNCTION get_random_gridfs_downloads_id(max_downloads_id INTEGER) IS '
    Get a random download ID that is stored in GridFS and thus is expected to be backed up to S3.

    Treat Tar, file and GridFS downloads alike (it is expected that all of those are stored in GridFS).

    The function is used by the ./script/mediawords_compare_random_gridfs_and_s3_downloads.pl script
    to verify whether or not GridFS downloads are being successfully backed up to S3.

    Usage example (in plpgsql):
        SELECT MAX(downloads_id) INTO max_downloads_id FROM downloads;
        SELECT get_random_gridfs_downloads_id(max_downloads_id) AS random_downloads_id;
    ';
=======
CREATE INDEX activities_name ON activities (name);
CREATE INDEX activities_creation_date ON activities (creation_date);
CREATE INDEX activities_user_identifier ON activities (user_identifier);
CREATE INDEX activities_object_id ON activities (object_id);
>>>>>>> 0c8bd54e
<|MERGE_RESOLUTION|>--- conflicted
+++ resolved
@@ -1897,10 +1897,10 @@
 
 );
 
-<<<<<<< HEAD
-CREATE INDEX story_edits_stories_id ON story_edits(stories_id);
-CREATE INDEX story_edits_edited_field ON story_edits(edited_field);
-CREATE INDEX story_edits_users_email ON story_edits(users_email);
+CREATE INDEX activities_name ON activities (name);
+CREATE INDEX activities_creation_date ON activities (creation_date);
+CREATE INDEX activities_user_identifier ON activities (user_identifier);
+CREATE INDEX activities_object_id ON activities (object_id);
 
 
 -- Get random download's ID that is expected to be present in both GridFS and S3
@@ -1955,10 +1955,4 @@
     Usage example (in plpgsql):
         SELECT MAX(downloads_id) INTO max_downloads_id FROM downloads;
         SELECT get_random_gridfs_downloads_id(max_downloads_id) AS random_downloads_id;
-    ';
-=======
-CREATE INDEX activities_name ON activities (name);
-CREATE INDEX activities_creation_date ON activities (creation_date);
-CREATE INDEX activities_user_identifier ON activities (user_identifier);
-CREATE INDEX activities_object_id ON activities (object_id);
->>>>>>> 0c8bd54e
+    ';