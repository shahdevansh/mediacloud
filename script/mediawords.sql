--
-- Schema for MediaWords database
--

-- CREATE LANGUAGE IF NOT EXISTS plpgsql
CREATE OR REPLACE FUNCTION create_language_plpgsql()
RETURNS BOOLEAN AS $$
    CREATE LANGUAGE plpgsql;
    SELECT TRUE;
$$ LANGUAGE SQL;

SELECT CASE WHEN NOT
    (
        SELECT  TRUE AS exists
        FROM    pg_language
        WHERE   lanname = 'plpgsql'
        UNION
        SELECT  FALSE AS exists
        ORDER BY exists DESC
        LIMIT 1
    )
THEN
    create_language_plpgsql()
ELSE
    FALSE
END AS plpgsql_created;

DROP FUNCTION create_language_plpgsql();

-- CREATE LANGUAGE IF NOT EXISTS plperlu
CREATE OR REPLACE FUNCTION create_language_plperlu()
RETURNS BOOLEAN AS $$
    CREATE LANGUAGE plperlu;
    SELECT TRUE;
$$ LANGUAGE SQL;

SELECT CASE WHEN NOT
    (
        SELECT  TRUE AS exists
        FROM    pg_language
        WHERE   lanname = 'plperlu'
        UNION
        SELECT  FALSE AS exists
        ORDER BY exists DESC
        LIMIT 1
    )
THEN
    create_language_plperlu()
ELSE
    FALSE
END AS plperlu_created;

DROP FUNCTION create_language_plperlu();


-- Database properties (variables) table
create table database_variables (
    database_variables_id        serial          primary key,
    name                varchar(512)    not null unique,        
    value               varchar(1024)   not null
);

CREATE OR REPLACE FUNCTION set_database_schema_version() RETURNS boolean AS $$
DECLARE
    
    -- Database schema version number (same as a SVN revision number)
    -- Increase it by 1 if you make major database schema changes.
    MEDIACLOUD_DATABASE_SCHEMA_VERSION CONSTANT INT := 4422;
    
BEGIN

    -- Update / set database schema version
    DELETE FROM database_variables WHERE name = 'database-schema-version';
    INSERT INTO database_variables (name, value) VALUES ('database-schema-version', MEDIACLOUD_DATABASE_SCHEMA_VERSION::int);

    return true;
    
END;
$$
LANGUAGE 'plpgsql';

-- Set the version number right away
SELECT set_database_schema_version();
INSERT INTO database_variables( name, value ) values ( 'LAST_STORY_SENTENCES_ID_PROCESSED', '0' ); 

-- This function is needed because date_trunc('week', date) is not consider immutable 
-- See http://www.mentby.com/Group/pgsql-general/datetrunc-on-date-is-immutable.html
--
CREATE OR REPLACE FUNCTION week_start_date(day date)
    RETURNS date AS
$$
DECLARE
    date_trunc_result date;
BEGIN
    date_trunc_result := date_trunc('week', day::timestamp);
    RETURN date_trunc_result;
END;
$$
LANGUAGE 'plpgsql' IMMUTABLE
  COST 10;

CREATE OR REPLACE FUNCTION loop_forever()
    RETURNS VOID AS
$$
DECLARE
    temp integer;
BEGIN
   temp := 1;
   LOOP
    temp := temp + 1;
    perform pg_sleep( 1 );
    RAISE NOTICE 'time - %', temp; 
   END LOOP;
END;
$$
LANGUAGE 'plpgsql' IMMUTABLE
  COST 10;


CREATE OR REPLACE FUNCTION purge_story_words(default_start_day date, default_end_day date)
  RETURNS VOID  AS
$$
DECLARE
    media_rec record;
    current_time timestamp;
BEGIN
    current_time := timeofday()::timestamp;

    RAISE NOTICE 'time - %', current_time;

    IF ( ( not default_start_day is null ) and ( not default_end_day is null ) ) THEN
       RAISE NOTICE 'deleting for media without explict sw dates';
       DELETE from story_sentence_words where not media_id in ( select media_id from media where ( not (sw_data_start_date is null)) and (not (sw_data_end_date is null)) )
          AND ( publish_day < default_start_day or publish_day > default_end_day);
    END IF;

    FOR media_rec in  SELECT media_id, coalesce( sw_data_start_date, default_start_day ) as start_date FROM media where not (coalesce ( sw_data_start_date, default_start_day ) is null ) and (not sw_data_start_date is null) and (not sw_data_end_date is null) ORDER BY media_id LOOP
        current_time := timeofday()::timestamp;
        RAISE NOTICE 'media_id is %, start_date - % time - %', media_rec.media_id, media_rec.start_date, current_time;
        DELETE from story_sentence_words where media_id = media_rec.media_id and publish_day < media_rec.start_date; 
    END LOOP;

  RAISE NOTICE 'time - %', current_time;  -- Prints 30
  FOR media_rec in  SELECT media_id, coalesce( sw_data_end_date, default_end_day ) as end_date FROM media where not (coalesce ( sw_data_end_date, default_end_day ) is null ) and (not sw_data_start_date is null) and (not sw_data_end_date is null) ORDER BY media_id LOOP
        current_time := timeofday()::timestamp;
        RAISE NOTICE 'media_id is %, end_date - % time - %', media_rec.media_id, media_rec.end_date, current_time;
        DELETE from story_sentence_words where media_id = media_rec.media_id and publish_day > media_rec.end_date; 
    END LOOP;
END;
$$
LANGUAGE 'plpgsql'
 ;

CREATE OR REPLACE FUNCTION purge_story_sentences(default_start_day date, default_end_day date)
  RETURNS VOID  AS
$$
DECLARE
    media_rec record;
    current_time timestamp;
BEGIN
    current_time := timeofday()::timestamp;

    RAISE NOTICE 'time - %', current_time;
    FOR media_rec in  SELECT media_id, coalesce( sw_data_start_date, default_start_day ) as start_date FROM media where not (coalesce ( sw_data_start_date, default_start_day ) is null ) ORDER BY media_id LOOP
        current_time := timeofday()::timestamp;
        RAISE NOTICE 'media_id is %, start_date - % time - %', media_rec.media_id, media_rec.start_date, current_time;
        DELETE from story_sentences where media_id = media_rec.media_id and date_trunc( 'day', publish_date ) < date_trunc( 'day', media_rec.start_date ); 
    END LOOP;

  RAISE NOTICE 'time - %', current_time;  -- Prints 30
  FOR media_rec in  SELECT media_id, coalesce( sw_data_end_date, default_end_day ) as end_date FROM media where not (coalesce ( sw_data_end_date, default_end_day ) is null ) ORDER BY media_id LOOP
        current_time := timeofday()::timestamp;
        RAISE NOTICE 'media_id is %, end_date - % time - %', media_rec.media_id, media_rec.end_date, current_time;
        DELETE from story_sentences where media_id = media_rec.media_id and date_trunc( 'day', publish_date ) > date_trunc( 'day', media_rec.end_date ); 
    END LOOP;
END;
$$
LANGUAGE 'plpgsql'
 ;

CREATE OR REPLACE FUNCTION purge_story_sentence_counts(default_start_day date, default_end_day date)
  RETURNS VOID  AS
$$
DECLARE
    media_rec record;
    current_time timestamp;
BEGIN
    current_time := timeofday()::timestamp;

    RAISE NOTICE 'time - %', current_time;
    FOR media_rec in  SELECT media_id, coalesce( sw_data_start_date, default_start_day ) as start_date FROM media where not (coalesce ( sw_data_start_date, default_start_day ) is null ) ORDER BY media_id LOOP
        current_time := timeofday()::timestamp;
        RAISE NOTICE 'media_id is %, start_date - % time - %', media_rec.media_id, media_rec.start_date, current_time;
        DELETE from story_sentence_counts where media_id = media_rec.media_id and publish_week < date_trunc( 'day', media_rec.start_date ); 
    END LOOP;

  RAISE NOTICE 'time - %', current_time;  -- Prints 30
  FOR media_rec in  SELECT media_id, coalesce( sw_data_end_date, default_end_day ) as end_date FROM media where not (coalesce ( sw_data_end_date, default_end_day ) is null ) ORDER BY media_id LOOP
        current_time := timeofday()::timestamp;
        RAISE NOTICE 'media_id is %, end_date - % time - %', media_rec.media_id, media_rec.end_date, current_time;
        DELETE from story_sentence_counts where media_id = media_rec.media_id and publish_week > date_trunc( 'day', media_rec.end_date ); 
    END LOOP;
END;
$$
LANGUAGE 'plpgsql'
 ;

create table media (
    media_id            serial          primary key,
    url                 varchar(1024)   not null,
    name                varchar(128)    not null,
    moderated           boolean         not null,
    feeds_added         boolean         not null,
    moderation_notes    text            null,       
    full_text_rss       boolean,
    extract_author      boolean         default(false),
    sw_data_start_date  date            default(null),
    sw_data_end_date    date            default(null),

    -- It indicates that the media source includes a substantial number of
    -- links in its feeds that are not its own. These media sources cause
    -- problems for the cm spider, which finds those foreign rss links and
    -- thinks that the urls belong to the parent media source.
    foreign_rss_links   boolean         not null default( false ),
    dup_media_id        int             null references media on delete set null,
    is_not_dup          boolean         null,
    use_pager           boolean         null,
    unpaged_stories     int             not null default 0,
    CONSTRAINT media_name_not_empty CHECK ( ( (name)::text <> ''::text ) ),
    CONSTRAINT media_self_dup CHECK ( dup_media_id IS NULL OR dup_media_id <> media_id )
);

create unique index media_name on media(name);
create unique index media_url on media(url);
create index media_moderated on media(moderated);

create type feed_feed_type AS ENUM ( 'syndicated', 'web_page' );
    
-- Feed statuses that determine whether the feed will be fetched
-- or skipped
CREATE TYPE feed_feed_status AS ENUM (
    -- Feed is active, being fetched
    'active',
    -- Feed is (temporary) disabled (usually by hand), not being fetched
    'inactive',
    -- Feed was moderated as the one that shouldn't be fetched, but is still kept around
    -- to reduce the moderation queue next time the page is being scraped for feeds to find
    -- new ones
    'skipped'
);

create table feeds (
    feeds_id            serial              primary key,
    media_id            int                 not null references media on delete cascade,
    name                varchar(512)        not null,        
    url                 varchar(1024)       not null,
    reparse             boolean             null,
    feed_type           feed_feed_type      not null default 'syndicated',
    feed_status         feed_feed_status    not null default 'active',
    last_checksum       text                null,

    -- Last time the feed was *attempted* to be downloaded and parsed
    -- (null -- feed was never attempted to be downloaded and parsed)
    -- (used to allow more active feeds to be downloaded more frequently)
    last_attempted_download_time    timestamp with time zone,

    -- Last time the feed was *successfully* downloaded and parsed
    -- (null -- feed was either never attempted to be downloaded or parsed,
    -- or feed was never successfully downloaded and parsed)
    -- (used to find feeds that are broken)
    last_successful_download_time   timestamp with time zone,

    -- Last time the feed provided a new story
    -- (null -- feed has never provided any stories)
    last_new_story_time             timestamp with time zone
);

UPDATE feeds SET last_new_story_time = greatest( last_attempted_download_time, last_new_story_time );

create index feeds_media on feeds(media_id);
create index feeds_name on feeds(name);
create unique index feeds_url on feeds (url, media_id);
create index feeds_reparse on feeds(reparse);
create index feeds_last_attempted_download_time on feeds(last_attempted_download_time);
create index feeds_last_successful_download_time on feeds(last_successful_download_time);

create table tag_sets (
    tag_sets_id            serial            primary key,
    name                varchar(512)    not null,
    CONSTRAINT tag_sets_name_not_empty CHECK (((name)::text <> ''::text))
);

create unique index tag_sets_name on tag_sets (name);

create table tags (
    tags_id                serial            primary key,
    tag_sets_id            int                not null references tag_sets,
    tag                    varchar(512)    not null,
        CONSTRAINT no_line_feed CHECK (((NOT ((tag)::text ~~ '%
%'::text)) AND (NOT ((tag)::text ~~ '%
%'::text)))),
        CONSTRAINT tag_not_empty CHECK (((tag)::text <> ''::text))
);

create index tags_tag_sets_id ON tags (tag_sets_id);
create unique index tags_tag on tags (tag, tag_sets_id);
create index tags_tag_1 on tags (split_part(tag, ' ', 1));
create index tags_tag_2 on tags (split_part(tag, ' ', 2));
create index tags_tag_3 on tags (split_part(tag, ' ', 3));

create view tags_with_sets as select t.*, ts.name as tag_set_name from tags t, tag_sets ts where t.tag_sets_id = ts.tag_sets_id;

create table feeds_tags_map (
    feeds_tags_map_id    serial            primary key,
    feeds_id            int                not null references feeds on delete cascade,
    tags_id                int                not null references tags on delete cascade
);

create unique index feeds_tags_map_feed on feeds_tags_map (feeds_id, tags_id);
create index feeds_tags_map_tag on feeds_tags_map (tags_id);

create table media_tags_map (
    media_tags_map_id    serial            primary key,
    media_id            int                not null references media on delete cascade,
    tags_id                int                not null references tags on delete cascade
);

create unique index media_tags_map_media on media_tags_map (media_id, tags_id);
create index media_tags_map_tag on media_tags_map (tags_id);

-- A dashboard defines which collections, dates, and topics appear together within a given dashboard screen.
-- For example, a dashboard might include three media_sets for russian collections, a set of dates for which 
-- to generate a dashboard for those collections, and a set of topics to use for specific dates for all media
-- sets within the collection
create table dashboards (
    dashboards_id               serial          primary key,
    name                        varchar(1024)   not null,
    start_date                  timestamp       not null,
    end_date                    timestamp       not null
);

create unique index dashboards_name on dashboards ( name );

CREATE TYPE query_version_enum AS ENUM ('1.0');

create table queries (
    queries_id              serial              primary key,
    start_date              date                not null,
    end_date                date                not null,
    generate_page           boolean             not null default false,
    creation_date           timestamp           not null default now(),
    description             text                null,
    dashboards_id           int                 null references dashboards,
    md5_signature           varchar(32)         not null,
    query_version           query_version_enum  NOT NULL DEFAULT enum_last (null::query_version_enum )
);

create index queries_creation_date on queries (creation_date);
create unique index queries_hash_version on queries (md5_signature, query_version);
create index queries_md5_signature on queries  (md5_signature);

create table media_rss_full_text_detection_data (
    media_id            int references media on delete cascade,
    max_similarity      real,
    avg_similarity      double precision,
    min_similarity      real,
    avg_expected_length numeric,
    avg_rss_length      numeric,
    avg_rss_discription numeric,
    count               bigint
);

create index media_rss_full_text_detection_data_media on media_rss_full_text_detection_data (media_id);

create table media_cluster_runs (
	media_cluster_runs_id   serial          primary key,
	queries_id              int             not null references queries,
	num_clusters			int			    not null,
	state                   varchar(32)     not null default 'pending',
    clustering_engine       varchar(256)    not null
);

alter table media_cluster_runs add constraint media_cluster_runs_state check (state in ('pending', 'executing', 'completed'));

create table media_clusters (
	media_clusters_id		serial	primary key,
	media_cluster_runs_id	int	    not null references media_cluster_runs on delete cascade,
	description             text    null,
	centroid_media_id       int     null references media on delete cascade
);
CREATE INDEX media_clusters_runs_id on media_clusters(media_cluster_runs_id);
   
-- Sets of media sources that should appear in the dashboard
-- The contents of the row depend on the set_type, which can be one of:
--  medium -- a single medium (media_id)
--  collection -- all media associated with the given tag (tags_id)
--  cluster -- all media within the given clusters (clusters_id)
-- see the check constraint for the definition of which set_type has which rows set
create table media_sets (
    media_sets_id               serial      primary key,
    name                        text        not null,
    description                 text        null,
    set_type                    text        not null,
    media_id                    int         references media on delete cascade,
    tags_id                     int         references tags on delete cascade,
    media_clusters_id           int         references media_clusters on delete cascade,
    creation_date               timestamp   default now(),
    vectors_added               boolean     default false,
    include_in_dump             boolean     default true
);

CREATE VIEW media_sets_tt2_locale_format as select  '[% c.loc("' || COALESCE( name, '') || '") %]' || E'\n' ||  '[% c.loc("' || COALESCE (description, '') || '") %] ' as tt2_value from media_sets where set_type = 'collection' order by media_sets_id;

    
create table queries_media_sets_map (
    queries_id              int                 not null references queries on delete cascade,
    media_sets_id           int                 not null references media_sets on delete cascade
);

create index queries_media_sets_map_query on queries_media_sets_map ( queries_id );
create index queries_media_sets_map_media_set on queries_media_sets_map ( media_sets_id );

create table media_cluster_maps (
    media_cluster_maps_id       serial          primary key,
    method                      varchar(256)    not null,
    map_type                    varchar(32)     not null default 'cluster',
    name                        text            not null,
    json                        text            not null,
    nodes_total                 int             not null,
    nodes_rendered              int             not null,
    links_rendered              int             not null,
    media_cluster_runs_id       int             not null references media_cluster_runs on delete cascade
);
    
alter table media_cluster_maps add constraint media_cluster_maps_type check( map_type in ('cluster', 'polar' ));

create index media_cluster_maps_run on media_cluster_maps( media_cluster_runs_id );

create table media_cluster_map_poles (
    media_cluster_map_poles_id      serial      primary key,
    name                            text        not null,
    media_cluster_maps_id           int         not null references media_cluster_maps on delete cascade,
    pole_number                     int         not null,
    queries_id                      int         not null references queries on delete cascade
);

create index media_cluster_map_poles_map on media_cluster_map_poles( media_cluster_maps_id );
    
create table media_cluster_map_pole_similarities (
    media_cluster_map_pole_similarities_id  serial  primary key,
    media_id                                int     not null references media on delete cascade,
    queries_id                              int     not null references queries on delete cascade,
    similarity                              int     not null,
    media_cluster_maps_id                   int     not null references media_cluster_maps on delete cascade
);

create index media_cluster_map_pole_similarities_map ON media_cluster_map_pole_similarities (media_cluster_maps_id);

create table media_clusters_media_map (
    media_clusters_media_map_id     serial primary key,
	media_clusters_id               int   not null references media_clusters on delete cascade,
	media_id		                int   not null references media on delete cascade
);

create index media_clusters_media_map_cluster on media_clusters_media_map (media_clusters_id);
create index media_clusters_media_map_media on media_clusters_media_map (media_id);

create table media_cluster_words (
	media_cluster_words_id	serial	primary key,
	media_clusters_id       int	    not null references media_clusters on delete cascade,
    internal                boolean not null,
	weight			        float	not null,
	stem			        text	not null,
	term                    text    not null
);

create index media_cluster_words_cluster on media_cluster_words (media_clusters_id);

-- Jon's table for storing links between media sources
-- -> Used in Protovis' force visualization. 
create table media_cluster_links (
  media_cluster_links_id    serial  primary key,
  media_cluster_runs_id	    int	    not null     references media_cluster_runs on delete cascade,
  source_media_id           int     not null     references media              on delete cascade,
  target_media_id           int     not null     references media              on delete cascade,
  weight                    float   not null
);

-- A table to store the internal/external zscores for
-- every source analyzed by Cluto
-- (the external/internal similarity scores for
-- clusters will be stored in media_clusters, if at all)
create table media_cluster_zscores (
  media_cluster_zscores_id  serial primary key,
	media_cluster_runs_id	    int 	 not null     references media_cluster_runs on delete cascade,
	media_clusters_id         int    not null     references media_clusters     on delete cascade,
  media_id                  int    not null     references media              on delete cascade,
  internal_zscore           float  not null, 
  internal_similarity       float  not null,
  external_zscore           float  not null,
  external_similarity       float  not null     
);

-- alter table media_cluster_runs add constraint media_cluster_runs_media_set_fk foreign key ( media_sets_id ) references media_sets;
  
alter table media_sets add constraint dashboard_media_sets_type
check ( ( ( set_type = 'medium' ) and ( media_id is not null ) )
        or
        ( ( set_type = 'collection' ) and ( tags_id is not null ) )
        or
        ( ( set_type = 'cluster' ) and ( media_clusters_id is not null ) ) );

create unique index media_sets_medium on media_sets ( media_id );
create index media_sets_tag on media_sets ( tags_id );
create index media_sets_cluster on media_sets ( media_clusters_id );
create index media_sets_vectors_added on media_sets ( vectors_added );
        
create table media_sets_media_map (
    media_sets_media_map_id     serial  primary key,
    media_sets_id               int     not null references media_sets on delete cascade,    
    media_id                    int     not null references media on delete cascade
);

create index media_sets_media_map_set on media_sets_media_map ( media_sets_id );
create index media_sets_media_map_media on media_sets_media_map ( media_id );

CREATE OR REPLACE FUNCTION media_set_sw_data_retention_dates(v_media_sets_id int, default_start_day date, default_end_day date, OUT start_date date, OUT end_date date) AS
$$
DECLARE
    media_rec record;
    current_time timestamp;
BEGIN
    current_time := timeofday()::timestamp;

    --RAISE NOTICE 'time - % ', current_time;

    SELECT media_sets_id, min(coalesce (media.sw_data_start_date, default_start_day )) as sw_data_start_date, max( coalesce ( media.sw_data_end_date,  default_end_day )) as sw_data_end_date INTO media_rec from media_sets_media_map join media on (media_sets_media_map.media_id = media.media_id ) and media_sets_id = v_media_sets_id  group by media_sets_id;

    start_date = media_rec.sw_data_start_date; 
    end_date = media_rec.sw_data_end_date;

    --RAISE NOTICE 'start date - %', start_date;
    --RAISE NOTICE 'end date - %', end_date;

    return;
END;
$$
LANGUAGE 'plpgsql' STABLE
 ;

CREATE VIEW media_sets_explict_sw_data_dates as  select media_sets_id, min(media.sw_data_start_date) as sw_data_start_date, max( media.sw_data_end_date) as sw_data_end_date from media_sets_media_map join media on (media_sets_media_map.media_id = media.media_id )   group by media_sets_id;

CREATE VIEW media_with_collections AS
    SELECT t.tag, m.media_id, m.url, m.name, m.moderated, m.feeds_added, m.moderation_notes, m.full_text_rss FROM media m, tags t, tag_sets ts, media_tags_map mtm WHERE (((((ts.name)::text = 'collection'::text) AND (ts.tag_sets_id = t.tag_sets_id)) AND (mtm.tags_id = t.tags_id)) AND (mtm.media_id = m.media_id)) ORDER BY m.media_id;


CREATE OR REPLACE FUNCTION media_set_retains_sw_data_for_date(v_media_sets_id int, test_date date, default_start_day date, default_end_day date)
  RETURNS BOOLEAN AS
$$
DECLARE
    media_rec record;
    current_time timestamp;
    start_date   date;
    end_date     date;
BEGIN
    current_time := timeofday()::timestamp;

    -- RAISE NOTICE 'time - %', current_time;

   media_rec = media_set_sw_data_retention_dates( v_media_sets_id, default_start_day,  default_end_day ); -- INTO (media_rec);

   start_date = media_rec.start_date; 
   end_date = media_rec.end_date;

    -- RAISE NOTICE 'start date - %', start_date;
    -- RAISE NOTICE 'end date - %', end_date;

    return  ( ( start_date is null )  OR ( start_date <= test_date ) ) AND ( (end_date is null ) OR ( end_date >= test_date ) );
END;
$$
LANGUAGE 'plpgsql' STABLE
 ;

CREATE OR REPLACE FUNCTION purge_daily_words_for_media_set(v_media_sets_id int, default_start_day date, default_end_day date)
RETURNS VOID AS 
$$
DECLARE
    media_rec record;
    current_time timestamp;
    start_date   date;
    end_date     date;
BEGIN
    current_time := timeofday()::timestamp;

    RAISE NOTICE ' purge_daily_words_for_media_set media_sets_id %, time - %', v_media_sets_id, current_time;

    media_rec = media_set_sw_data_retention_dates( v_media_sets_id, default_start_day,  default_end_day );

    start_date = media_rec.start_date; 
    end_date = media_rec.end_date;

    RAISE NOTICE 'start date - %', start_date;
    RAISE NOTICE 'end date - %', end_date;

    DELETE from daily_words where media_sets_id = v_media_sets_id and (publish_day < start_date or publish_day > end_date) ;
    DELETE from total_daily_words where media_sets_id = v_media_sets_id and (publish_day < start_date or publish_day > end_date) ;

    return;
END;
$$
LANGUAGE 'plpgsql' 
 ;

-- dashboard_media_sets associates certain 'collection' type media_sets with a given dashboard.
-- Those assocaited media_sets will appear on the dashboard page, and the media associated with
-- the collections will be available from autocomplete box.
-- This table is also used to determine for which dates to create [daily|weekly|top_500_weekly]_words
-- entries for which media_sets / topics
create table dashboard_media_sets (
    dashboard_media_sets_id     serial          primary key,
    dashboards_id               int             not null references dashboards on delete cascade,
    media_sets_id               int             not null references media_sets on delete cascade,
    media_cluster_runs_id       int             null references media_cluster_runs on delete set null,
    color                       text            null
);

CREATE UNIQUE INDEX dashboard_media_sets_media_set_dashboard on dashboard_media_sets(media_sets_id, dashboards_id);
create index dashboard_media_sets_dashboard on dashboard_media_sets( dashboards_id );

-- A topic is a query used to generate dashboard results for a subset of matching stories.
-- For instance, a topic with a query of 'health' would generate dashboard results for only stories that
-- include the word 'health'.  a given topic is confined to a given dashbaord and optionally to date range
-- within the date range of the dashboard.
create table dashboard_topics (
    dashboard_topics_id         serial          primary key,
    name                        varchar(256)    not null,
    query                       varchar(1024)   not null,
    language                    varchar(3)      null,   -- 2- or 3-character ISO 690 language code
    dashboards_id               int             not null references dashboards on delete cascade,
    start_date                  timestamp       not null,
    end_date                    timestamp       not null,
    vectors_added               boolean         default false
);
    
create index dashboard_topics_dashboard on dashboard_topics ( dashboards_id );
create index dashboard_topics_vectors_added on dashboard_topics ( vectors_added );

CREATE VIEW dashboard_topics_tt2_locale_format as select distinct on (tt2_value) '[% c.loc("' || name || '") %]' || ' - ' || '[% c.loc("' || lower(name) || '") %]' as tt2_value from (select * from dashboard_topics order by name, dashboard_topics_id) AS dashboard_topic_names order by tt2_value;

create table stories (
    stories_id                  serial          primary key,
    media_id                    int             not null references media on delete cascade,
    url                         varchar(1024)   not null,
    guid                        varchar(1024)   not null,
    title                       text            not null,
    description                 text            null,
    publish_date                timestamp       not null,
    collect_date                timestamp       not null,
    full_text_rss               boolean         not null default 'f',
    language                    varchar(3)      null   -- 2- or 3-character ISO 690 language code; empty if unknown, NULL if unset
);

-- create index stories_media on stories (media_id, guid);
create index stories_media_id on stories (media_id);
create unique index stories_guid on stories(guid, media_id);
create index stories_url on stories (url);
create index stories_publish_date on stories (publish_date);
create index stories_collect_date on stories (collect_date);
create index stories_title_pubdate on stories(title, publish_date);
create index stories_md on stories(media_id, date_trunc('day'::text, publish_date));
create index stories_language on stories(language);


CREATE TYPE download_state AS ENUM ('error', 'fetching', 'pending', 'queued', 'success', 'feed_error');    
CREATE TYPE download_type  AS ENUM ('Calais', 'calais', 'content', 'feed', 'spider_blog_home', 'spider_posting', 'spider_rss', 'spider_blog_friends_list', 'spider_validation_blog_home','spider_validation_rss','archival_only');    

CREATE TYPE download_file_status AS ENUM ( 'tbd', 'missing', 'na', 'present', 'inline', 'redownloaded', 'error_redownloading' );

create table downloads (
    downloads_id        serial          primary key,
    feeds_id            int             null references feeds,
    stories_id          int             null references stories on delete cascade,
    parent              int             null,
    url                 varchar(1024)   not null,
    host                varchar(1024)   not null,
    download_time       timestamp       not null,
    type                download_type   not null,
    state               download_state  not null,
    path                text            null,
    error_message       text            null,
    priority            int             not null,
    sequence            int             not null,
    extracted           boolean         not null default 'f',
    old_download_time   timestamp without time zone,
    old_state           download_state,
    file_status         download_file_status not null default 'tbd',
    relative_file_path  text            not null default 'tbd'
);

UPDATE downloads set old_download_time = download_time, old_state = state;

CREATE UNIQUE INDEX downloads_file_status on downloads(file_status, downloads_id);
CREATE UNIQUE INDEX downloads_relative_path on downloads( relative_file_path, downloads_id);


alter table downloads add constraint downloads_parent_fkey 
    foreign key (parent) references downloads on delete set null;
alter table downloads add constraint downloads_path
    check ((state = 'success' and path is not null) or 
           (state != 'success'));
alter table downloads add constraint downloads_feed_id_valid
      check ((feeds_id is not null) or 
      ( type = 'spider_blog_home' or type = 'spider_posting' or type = 'spider_rss' or type = 'spider_blog_friends_list' or type = 'archival_only') );
alter table downloads add constraint downloads_story
    check (((type = 'feed' or type = 'spider_blog_home' or type = 'spider_posting' or type = 'spider_rss' or type = 'spider_blog_friends_list' or type = 'archival_only')
    and stories_id is null) or (stories_id is not null));

-- make the query optimizer get enough stats to use the feeds_id index
alter table downloads alter feeds_id set statistics 1000;

create index downloads_parent on downloads (parent);
-- create unique index downloads_host_fetching 
--     on downloads(host, (case when state='fetching' then 1 else null end));
create index downloads_time on downloads (download_time);

-- create index downloads_sequence on downloads (sequence);
create index downloads_type on downloads (type);
create index downloads_host_state_priority on downloads (host, state, priority);
create index downloads_feed_state on downloads(feeds_id, state);
create index downloads_story on downloads(stories_id);
create index downloads_url on downloads(url);
CREATE INDEX downloads_state_downloads_id_pending on downloads(state,downloads_id) where state='pending';
create index downloads_extracted on downloads(extracted, state, type) 
    where extracted = 'f' and state = 'success' and type = 'content';
CREATE INDEX downloads_stories_to_be_extracted on downloads (stories_id) where extracted = false AND state = 'success' AND type = 'content';        

CREATE INDEX downloads_extracted_stories on downloads (stories_id) where type='content' and state='success';
CREATE INDEX downloads_spider_urls on downloads(url) where type = 'spider_blog_home' or type = 'spider_posting' or type = 'spider_rss' or type = 'spider_blog_friends_list';
CREATE INDEX downloads_spider_download_errors_to_clear on downloads(state,type,error_message) where state='error' and type in ('spider_blog_home','spider_posting','spider_rss','spider_blog_friends_list') and (error_message like '50%' or error_message= 'Download timed out by Fetcher::_timeout_stale_downloads') ;
CREATE INDEX downloads_state_queued_or_fetching on downloads(state) where state='queued' or state='fetching';
CREATE INDEX downloads_state_fetching ON downloads(state, downloads_id) where state = 'fetching';

CREATE INDEX downloads_in_old_format ON downloads USING btree (downloads_id) WHERE ((state = 'success'::download_state) AND (path ~~ 'content/%'::text));

CREATE INDEX file_status_downloads_time_new_format ON downloads USING btree (file_status, download_time) WHERE (relative_file_path ~~ 'mediacloud-%'::text);

CREATE INDEX relative_file_paths_new_format_to_verify ON downloads USING btree (relative_file_path) WHERE ((((((file_status = 'tbd'::download_file_status) AND (relative_file_path <> 'tbd'::text)) AND (relative_file_path <> 'error'::text)) AND (relative_file_path <> 'na'::text)) AND (relative_file_path <> 'inline'::text)) AND (relative_file_path ~~ 'mediacloud-%'::text));

create view downloads_media as select d.*, f.media_id as _media_id from downloads d, feeds f where d.feeds_id = f.feeds_id;

create view downloads_non_media as select d.* from downloads d where d.feeds_id is null;

CREATE OR REPLACE FUNCTION site_from_host(host varchar)
    RETURNS varchar AS
$$
BEGIN
    RETURN regexp_replace(host, E'^(.)*?([^.]+)\\.([^.]+)$' ,E'\\2.\\3');
END;
$$
LANGUAGE 'plpgsql' IMMUTABLE;

CREATE UNIQUE INDEX downloads_for_extractor_trainer on downloads ( downloads_id, feeds_id) where file_status <> 'missing' and type = 'content' and state = 'success';

CREATE INDEX downloads_sites_pending on downloads ( site_from_host( host ) ) where state='pending';

CREATE INDEX downloads_queued_spider ON downloads(downloads_id) where state = 'queued' and  type in  ('spider_blog_home','spider_posting','spider_rss','spider_blog_friends_list','spider_validation_blog_home','spider_validation_rss');

CREATE UNIQUE INDEX downloads_sites_downloads_id_pending ON downloads ( site_from_host(host), downloads_id ) WHERE (state = 'pending');

-- CREATE INDEX downloads_sites_index_downloads_id on downloads (site_from_host( host ), downloads_id);

CREATE VIEW downloads_sites as select site_from_host( host ) as site, * from downloads_media;

create table feeds_stories_map
 (
    feeds_stories_map_id    serial  primary key,
    feeds_id                int        not null references feeds on delete cascade,
    stories_id                int        not null references stories on delete cascade
);

create unique index feeds_stories_map_feed on feeds_stories_map (feeds_id, stories_id);
create index feeds_stories_map_story on feeds_stories_map (stories_id);

create table stories_tags_map
(
    stories_tags_map_id     serial  primary key,
    stories_id              int     not null references stories on delete cascade,
    tags_id                 int     not null references tags on delete cascade
);

create unique index stories_tags_map_story on stories_tags_map (stories_id, tags_id);
create index stories_tags_map_tag on stories_tags_map (tags_id);
CREATE INDEX stories_tags_map_story_id ON stories_tags_map USING btree (stories_id);

create table extractor_training_lines
(
    extractor_training_lines_id     serial      primary key,
    line_number                     int         not null,
    required                        boolean     not null,
    downloads_id                    int         not null references downloads on delete cascade,
    "time" timestamp without time zone,
    submitter character varying(256)
);      

create unique index extractor_training_lines_line on extractor_training_lines(line_number, downloads_id);
create index extractor_training_lines_download on extractor_training_lines(downloads_id);
    
CREATE TABLE top_ten_tags_for_media (
    media_id integer NOT NULL,
    tags_id integer NOT NULL,
    media_tag_count integer NOT NULL,
    tag_name character varying(512) NOT NULL,
    tag_sets_id integer NOT NULL
);


CREATE INDEX media_id_and_tag_sets_id_index ON top_ten_tags_for_media USING btree (media_id, tag_sets_id);
CREATE INDEX media_id_index ON top_ten_tags_for_media USING btree (media_id);
CREATE INDEX tag_sets_id_index ON top_ten_tags_for_media USING btree (tag_sets_id);

CREATE TABLE download_texts (
    download_texts_id integer NOT NULL,
    downloads_id integer NOT NULL,
    download_text text NOT NULL,
    download_text_length int NOT NULL
);

CREATE SEQUENCE download_texts_download_texts_id_seq
    INCREMENT BY 1
    NO MAXVALUE
    NO MINVALUE
    CACHE 1 OWNED BY download_texts.download_texts_id;

CREATE UNIQUE INDEX download_texts_downloads_id_index ON download_texts USING btree (downloads_id);

ALTER TABLE download_texts ALTER COLUMN download_texts_id SET DEFAULT nextval('download_texts_download_texts_id_seq'::regclass);

ALTER TABLE ONLY download_texts
    ADD CONSTRAINT download_texts_pkey PRIMARY KEY (download_texts_id);

ALTER TABLE ONLY download_texts
    ADD CONSTRAINT download_texts_downloads_id_fkey FOREIGN KEY (downloads_id) REFERENCES downloads(downloads_id) ON DELETE CASCADE;

ALTER TABLE download_texts add CONSTRAINT download_text_length_is_correct CHECK (length(download_text)=download_text_length);

    
create table extracted_lines
(
    extracted_lines_id          serial          primary key,
    line_number                 int             not null,
    download_texts_id           int             not null references download_texts on delete cascade
);

create index extracted_lines_download_text on extracted_lines(download_texts_id);

CREATE TYPE url_discovery_status_type as ENUM ('already_processed', 'not_yet_processed');
CREATE TABLE url_discovery_counts ( 
       url_discovery_status url_discovery_status_type PRIMARY KEY, 
       num_urls INT DEFAULT  0);

INSERT  into url_discovery_counts VALUES ('already_processed');
INSERT  into url_discovery_counts VALUES ('not_yet_processed');
    
-- VIEWS

CREATE VIEW media_extractor_training_downloads_count AS
    SELECT media.media_id, COALESCE(foo.extractor_training_downloads_for_media_id, (0)::bigint) AS extractor_training_download_count FROM (media LEFT JOIN (SELECT stories.media_id, count(stories.media_id) AS extractor_training_downloads_for_media_id FROM extractor_training_lines, downloads, stories WHERE ((extractor_training_lines.downloads_id = downloads.downloads_id) AND (downloads.stories_id = stories.stories_id)) GROUP BY stories.media_id ORDER BY stories.media_id) foo ON ((media.media_id = foo.media_id)));

CREATE VIEW yahoo_top_political_2008_media AS
    SELECT DISTINCT media_tags_map.media_id FROM media_tags_map, (SELECT tags.tags_id FROM tags, (SELECT DISTINCT media_tags_map.tags_id FROM media_tags_map ORDER BY media_tags_map.tags_id) media_tags WHERE ((tags.tags_id = media_tags.tags_id) AND ((tags.tag)::text ~~ 'yahoo_top_political_2008'::text))) interesting_media_tags WHERE (media_tags_map.tags_id = interesting_media_tags.tags_id) ORDER BY media_tags_map.media_id;

CREATE VIEW technorati_top_political_2008_media AS
    SELECT DISTINCT media_tags_map.media_id FROM media_tags_map, (SELECT tags.tags_id FROM tags, (SELECT DISTINCT media_tags_map.tags_id FROM media_tags_map ORDER BY media_tags_map.tags_id) media_tags WHERE ((tags.tags_id = media_tags.tags_id) AND ((tags.tag)::text ~~ 'technorati_top_political_2008'::text))) interesting_media_tags WHERE (media_tags_map.tags_id = interesting_media_tags.tags_id) ORDER BY media_tags_map.media_id;

CREATE VIEW media_extractor_training_downloads_count_adjustments AS
    SELECT yahoo.media_id, yahoo.yahoo_count_adjustment, tech.technorati_count_adjustment FROM (SELECT media_extractor_training_downloads_count.media_id, COALESCE(foo.yahoo_count_adjustment, 0) AS yahoo_count_adjustment FROM (media_extractor_training_downloads_count LEFT JOIN (SELECT yahoo_top_political_2008_media.media_id, 1 AS yahoo_count_adjustment FROM yahoo_top_political_2008_media) foo ON ((foo.media_id = media_extractor_training_downloads_count.media_id)))) yahoo, (SELECT media_extractor_training_downloads_count.media_id, COALESCE(foo.count_adjustment, 0) AS technorati_count_adjustment FROM (media_extractor_training_downloads_count LEFT JOIN (SELECT technorati_top_political_2008_media.media_id, 1 AS count_adjustment FROM technorati_top_political_2008_media) foo ON ((foo.media_id = media_extractor_training_downloads_count.media_id)))) tech WHERE (tech.media_id = yahoo.media_id);

CREATE VIEW media_adjusted_extractor_training_downloads_count AS
    SELECT media_extractor_training_downloads_count.media_id, ((media_extractor_training_downloads_count.extractor_training_download_count - (2 * media_extractor_training_downloads_count_adjustments.yahoo_count_adjustment)) - (2 * media_extractor_training_downloads_count_adjustments.technorati_count_adjustment)) AS count FROM (media_extractor_training_downloads_count JOIN media_extractor_training_downloads_count_adjustments ON ((media_extractor_training_downloads_count.media_id = media_extractor_training_downloads_count_adjustments.media_id))) ORDER BY ((media_extractor_training_downloads_count.extractor_training_download_count - (2 * media_extractor_training_downloads_count_adjustments.yahoo_count_adjustment)) - (2 * media_extractor_training_downloads_count_adjustments.technorati_count_adjustment));

CREATE TABLE extractor_results_cache (
    extractor_results_cache_id integer NOT NULL,
    is_story boolean NOT NULL,
    explanation text,
    discounted_html_density double precision,
    html_density double precision,
    downloads_id integer,
    line_number integer
);
CREATE SEQUENCE extractor_results_cache_extractor_results_cache_id_seq
    INCREMENT BY 1
    NO MAXVALUE
    NO MINVALUE
    CACHE 1;
ALTER SEQUENCE extractor_results_cache_extractor_results_cache_id_seq OWNED BY extractor_results_cache.extractor_results_cache_id;
ALTER TABLE extractor_results_cache ALTER COLUMN extractor_results_cache_id SET DEFAULT nextval('extractor_results_cache_extractor_results_cache_id_seq'::regclass);
ALTER TABLE ONLY extractor_results_cache
    ADD CONSTRAINT extractor_results_cache_pkey PRIMARY KEY (extractor_results_cache_id);
CREATE INDEX extractor_results_cache_downloads_id_index ON extractor_results_cache USING btree (downloads_id);

create table story_sentences (
       story_sentences_id           bigserial       primary key,
       stories_id                   int             not null, -- references stories on delete cascade,
       sentence_number              int             not null,
       sentence                     text            not null,
       media_id                     int             not null, -- references media on delete cascade,
       publish_date                 timestamp       not null,
       language                     varchar(3)      null      -- 2- or 3-character ISO 690 language code; empty if unknown, NULL if unset
);

create index story_sentences_story on story_sentences (stories_id, sentence_number);
create index story_sentences_publish_day on story_sentences( date_trunc( 'day', publish_date ), media_id );
create index story_sentences_language on story_sentences(language);
create index story_sentences_media_id    on story_sentences( media_id );

ALTER TABLE  story_sentences ADD CONSTRAINT story_sentences_media_id_fkey FOREIGN KEY (media_id) REFERENCES media(media_id) ON DELETE CASCADE;
ALTER TABLE  story_sentences ADD CONSTRAINT story_sentences_stories_id_fkey FOREIGN KEY (stories_id) REFERENCES stories(stories_id) ON DELETE CASCADE;
    
create table story_sentence_counts (
       story_sentence_counts_id     bigserial       primary key,
       sentence_md5                 varchar(64)     not null,
       media_id                     int             not null, -- references media,
       publish_week                 timestamp       not null,
       sentence_count               int             not null,
       first_stories_id             int             not null,
       first_sentence_number        int             not null
);

--# We have chossen not to make the 'story_sentence_counts_md5' index unique purely for performance reasons.
--# Duplicate rows within this index are not desirable but are relatively rare in practice.
--# Thus we have decided to avoid the performance and code complexity implications of a unique index
-- See Issue 1599
create index story_sentence_counts_md5 on story_sentence_counts( media_id, publish_week, sentence_md5 );

create index story_sentence_counts_first_stories_id on story_sentence_counts( first_stories_id );

create table story_sentence_words (
       stories_id                   int             not null, -- references stories on delete cascade,
       term                         varchar(256)    not null,
       stem                         varchar(256)    not null,
       stem_count                   smallint        not null,
       sentence_number              smallint        not null,
       media_id                     int             not null, -- references media on delete cascade,
       publish_day                  date            not null
);

create index story_sentence_words_story on story_sentence_words (stories_id, sentence_number);
create index story_sentence_words_dsm on story_sentence_words (publish_day, stem, media_id);
create index story_sentence_words_dm on story_sentence_words (publish_day, media_id);
--ALTER TABLE  story_sentence_words ADD CONSTRAINT story_sentence_words_media_id_fkey FOREIGN KEY (media_id) REFERENCES media(media_id) ON DELETE CASCADE;
--ALTER TABLE  story_sentence_words ADD CONSTRAINT story_sentence_words_stories_id_fkey FOREIGN KEY (stories_id) REFERENCES stories(stories_id) ON DELETE CASCADE;

create table daily_words (
       daily_words_id               bigserial          primary key,
       media_sets_id                int             not null, -- references media_sets,
       dashboard_topics_id          int             null,     -- references dashboard_topics,
       term                         varchar(256)    not null,
       stem                         varchar(256)    not null,
       stem_count                   int             not null,
       publish_day                  date            not null
);

create index daily_words_media on daily_words(publish_day, media_sets_id, dashboard_topics_id, stem);
create index daily_words_count on daily_words(publish_day, media_sets_id, dashboard_topics_id, stem_count);
create index daily_words_publish_week on daily_words(week_start_date(publish_day));

CREATE INDEX daily_words_day_topic ON daily_words USING btree (publish_day, dashboard_topics_id);

create table weekly_words (
       weekly_words_id              bigserial          primary key,
       media_sets_id                int             not null, -- references media_sets,
       dashboard_topics_id          int             null,     -- references dashboard_topics,
       term                         varchar(256)    not null,
       stem                         varchar(256)    not null,
       stem_count                   int             not null,
       publish_week                 date            not null
);

create UNIQUE index weekly_words_media on weekly_words(publish_week, media_sets_id, dashboard_topics_id, stem);
create index weekly_words_count on weekly_words(publish_week, media_sets_id, dashboard_topics_id, stem_count);
create index weekly_words_topic on weekly_words (publish_week, dashboard_topics_id);

ALTER TABLE  weekly_words ADD CONSTRAINT weekly_words_publish_week_is_monday CHECK ( EXTRACT ( ISODOW from publish_week) = 1 );

create table top_500_weekly_words (
       top_500_weekly_words_id      serial          primary key,
       media_sets_id                int             not null, -- references media_sets on delete cascade,
       dashboard_topics_id          int             null,     -- references dashboard_topics,
       term                         varchar(256)    not null,
       stem                         varchar(256)    not null,
       stem_count                   int             not null,
       publish_week                 date            not null
);

create UNIQUE index top_500_weekly_words_media on top_500_weekly_words(publish_week, media_sets_id, dashboard_topics_id, stem);
create index top_500_weekly_words_media_null_dashboard on top_500_weekly_words (publish_week,media_sets_id, dashboard_topics_id) 
    where dashboard_topics_id is null;
create index top_500_weekly_words_dmds on top_500_weekly_words using btree (publish_week, media_sets_id, dashboard_topics_id, stem);

ALTER TABLE  top_500_weekly_words ADD CONSTRAINT top_500_weekly_words_publish_week_is_monday CHECK ( EXTRACT ( ISODOW from publish_week) = 1 );
  
create table total_top_500_weekly_words (
       total_top_500_weekly_words_id       serial          primary key,
       media_sets_id                int             not null references media_sets on delete cascade, 
       dashboard_topics_id          int             null references dashboard_topics,
       publish_week                 date            not null,
       total_count                  int             not null
);
ALTER TABLE total_top_500_weekly_words ADD CONSTRAINT total_top_500_weekly_words_publish_week_is_monday CHECK ( EXTRACT ( ISODOW from publish_week) = 1 );

create unique index total_top_500_weekly_words_media 
    on total_top_500_weekly_words(publish_week, media_sets_id, dashboard_topics_id);

create view top_500_weekly_words_with_totals as select t5.*, tt5.total_count from top_500_weekly_words t5, total_top_500_weekly_words tt5       where t5.media_sets_id = tt5.media_sets_id and t5.publish_week = tt5.publish_week and         ( ( t5.dashboard_topics_id = tt5.dashboard_topics_id ) or           ( t5.dashboard_topics_id is null and tt5.dashboard_topics_id is null ) );

create view top_500_weekly_words_normalized
    as select t5.stem, min(t5.term) as term,             ( least( 0.01, sum(t5.stem_count)::numeric / sum(t5.total_count)::numeric ) * count(*) ) as stem_count, t5.media_sets_id, t5.publish_week, t5.dashboard_topics_id         from top_500_weekly_words_with_totals t5    group by t5.stem, t5.publish_week, t5.media_sets_id, t5.dashboard_topics_id;
    
create table total_daily_words (
       total_daily_words_id         serial          primary key,
       media_sets_id                int             not null, -- references media_sets on delete cascade,
       dashboard_topics_id           int            null,     -- references dashboard_topics,
       publish_day                  date            not null,
       total_count                  int             not null
);

create index total_daily_words_media_sets_id on total_daily_words (media_sets_id);
create index total_daily_words_media_sets_id_publish_day on total_daily_words (media_sets_id,publish_day);
create index total_daily_words_publish_day on total_daily_words (publish_day);
create index total_daily_words_publish_week on total_daily_words (week_start_date(publish_day));
create unique index total_daily_words_media_sets_id_dashboard_topic_id_publish_day ON total_daily_words (media_sets_id, dashboard_topics_id, publish_day);


create table total_weekly_words (
       total_weekly_words_id         serial          primary key,
       media_sets_id                 int             not null references media_sets on delete cascade, 
       dashboard_topics_id           int             null references dashboard_topics on delete cascade,
       publish_week                  date            not null,
       total_count                   int             not null
);
create index total_weekly_words_media_sets_id on total_weekly_words (media_sets_id);
create index total_weekly_words_media_sets_id_publish_day on total_weekly_words (media_sets_id,publish_week);
create unique index total_weekly_words_ms_id_dt_id_p_week on total_weekly_words(media_sets_id, dashboard_topics_id, publish_week);
CREATE INDEX total_weekly_words_publish_week on total_weekly_words(publish_week);
INSERT INTO total_weekly_words(media_sets_id, dashboard_topics_id, publish_week, total_count) select media_sets_id, dashboard_topics_id, publish_week, sum(stem_count) as total_count from weekly_words group by media_sets_id, dashboard_topics_id, publish_week order by publish_week asc, media_sets_id, dashboard_topics_id ;

create view daily_words_with_totals as select d.*, t.total_count from daily_words d, total_daily_words t where d.media_sets_id = t.media_sets_id and d.publish_day = t.publish_day and ( ( d.dashboard_topics_id = t.dashboard_topics_id ) or ( d.dashboard_topics_id is null and t.dashboard_topics_id is null ) );

create view story_extracted_texts as select stories_id, array_to_string(array_agg(download_text), ' ') as extracted_text 
       from (select * from downloads natural join download_texts order by downloads_id) as downloads group by stories_id;



CREATE VIEW media_feed_counts as (SELECT media_id, count(*) as feed_count FROM feeds GROUP by media_id);

CREATE TABLE daily_country_counts (
    media_sets_id integer  not null references media_sets on delete cascade,
    publish_day date not null,
    country character varying not null,
    country_count bigint not null,
    dashboard_topics_id integer references dashboard_topics on delete cascade
);

CREATE INDEX daily_country_counts_day_media_dashboard ON daily_country_counts USING btree (publish_day, media_sets_id, dashboard_topics_id);

CREATE TABLE authors (
    authors_id serial          PRIMARY KEY,
    author_name character varying UNIQUE NOT NULL
);
create index authors_name_varchar_pattern on authors(lower(author_name) varchar_pattern_ops);
create index authors_name_varchar_pattern_1 on authors(lower(split_part(author_name, ' ', 1)) varchar_pattern_ops);
create index authors_name_varchar_pattern_2 on authors(lower(split_part(author_name, ' ', 2)) varchar_pattern_ops);
create index authors_name_varchar_pattern_3 on authors(lower(split_part(author_name, ' ', 3)) varchar_pattern_ops);

CREATE TABLE authors_stories_map (
    authors_stories_map_id  serial            primary key,
    authors_id int                not null references authors on delete cascade,
    stories_id int                not null references stories on delete cascade
);

CREATE INDEX authors_stories_map_authors_id on authors_stories_map(authors_id);
CREATE INDEX authors_stories_map_stories_id on authors_stories_map(stories_id);

CREATE TYPE authors_stories_queue_type AS ENUM ('queued', 'pending', 'success', 'failed');

CREATE TABLE authors_stories_queue (
    authors_stories_queue_id  serial            primary key,
    stories_id int                not null references stories on delete cascade,
    state      authors_stories_queue_type not null
);
   
create table queries_dashboard_topics_map (
    queries_id              int                 not null references queries on delete cascade,
    dashboard_topics_id     int                 not null references dashboard_topics on delete cascade
);

create index queries_dashboard_topics_map_query on queries_dashboard_topics_map ( queries_id );
create index queries_dashboard_topics_map_dashboard_topic on queries_dashboard_topics_map ( dashboard_topics_id );

CREATE TABLE daily_author_words (
    daily_author_words_id           serial                  primary key,
    authors_id                      integer                 not null references authors on delete cascade,
    media_sets_id                   integer                 not null references media_sets on delete cascade,
    term                            character varying(256)  not null,
    stem                            character varying(256)  not null,
    stem_count                      int                     not null,
    publish_day                     date                    not null
);

create UNIQUE index daily_author_words_media on daily_author_words(publish_day, authors_id, media_sets_id, stem);
create index daily_author_words_count on daily_author_words(publish_day, authors_id, media_sets_id, stem_count);

create table total_daily_author_words (
       total_daily_author_words_id  serial          primary key,
       authors_id                   int             not null references authors on delete cascade,
       media_sets_id                int             not null references media_sets on delete cascade, 
       publish_day                  timestamp       not null,
       total_count                  int             not null
);

create index total_daily_author_words_authors_id_media_sets_id on total_daily_author_words (authors_id, media_sets_id);
create unique index total_daily_author_words_authors_id_media_sets_id_publish_day on total_daily_author_words (authors_id, media_sets_id,publish_day);

create table weekly_author_words (
       weekly_author_words_id       serial          primary key,
       media_sets_id                int             not null references media_sets on delete cascade,
       authors_id                   int             not null references authors on delete cascade,
       term                         varchar(256)    not null,
       stem                         varchar(256)    not null,
       stem_count                   int             not null,
       publish_week                 date            not null
);

create index weekly_author_words_media on weekly_author_words(publish_week, authors_id, media_sets_id, stem);
create index weekly_author_words_count on weekly_author_words(publish_week, authors_id, media_sets_id, stem_count);

create UNIQUE index weekly_author_words_unique on weekly_author_words(publish_week, authors_id, media_sets_id, stem);

create table top_500_weekly_author_words (
       top_500_weekly_author_words_id      serial          primary key,
       media_sets_id                int             not null references media_sets on delete cascade,
       authors_id                   int             not null references authors on delete cascade,
       term                         varchar(256)    not null,
       stem                         varchar(256)    not null,
       stem_count                   int             not null,
       publish_week                 date            not null
);

create index top_500_weekly_author_words_media on top_500_weekly_author_words(publish_week, media_sets_id, authors_id);
create index top_500_weekly_author_words_authors on top_500_weekly_author_words(authors_id, publish_week, media_sets_id);
create UNIQUE index top_500_weekly_author_words_authors_stem on top_500_weekly_author_words(authors_id, publish_week, media_sets_id, stem);
create index top_500_weekly_author_words_publish_week on top_500_weekly_author_words (publish_week);
    
create table total_top_500_weekly_author_words (
       total_top_500_weekly_author_words_id       serial          primary key,
       media_sets_id                int             not null references media_sets on delete cascade,
       authors_id                   int             not null references authors on delete cascade,
       publish_week                 date            not null,
       total_count                  int             not null
);

create UNIQUE index total_top_500_weekly_author_words_media 
    on total_top_500_weekly_author_words(publish_week, media_sets_id, authors_id);
create UNIQUE index total_top_500_weekly_author_words_authors 
    on total_top_500_weekly_author_words(authors_id, publish_week, media_sets_id);

CREATE TABLE popular_queries (
    popular_queries_id  serial          primary key,
    queries_id_0 integer NOT NULL,
    queries_id_1 integer,
    query_0_description character varying(1024) NOT NULL,
    query_1_description character varying(1024),
    dashboard_action character varying(1024),
    url_params character varying(1024),
    count integer DEFAULT 0,
    dashboards_id integer references dashboards NOT NULL
);

CREATE UNIQUE INDEX popular_queries_da_up ON popular_queries(dashboard_action, url_params);
CREATE UNIQUE INDEX popular_queries_query_ids ON popular_queries( queries_id_0,  queries_id_1);
CREATE INDEX popular_queries_dashboards_id_count on popular_queries(dashboards_id, count);

create table query_story_searches (
    query_story_searches_id     serial primary key,
    queries_id                  int not null references queries,
    pattern                     text,
    search_completed            boolean default false,
    csv_text                    text
);

create unique index query_story_searches_query_pattern on query_story_searches( queries_id, pattern );
  
create table query_story_searches_stories_map (
    query_story_searches_id     int references query_story_searches on delete cascade,
    stories_id                  int references stories on delete cascade
);

create unique index query_story_searches_stories_map_u on query_story_searches_stories_map ( query_story_searches_id, stories_id );
    
create table story_similarities (
    story_similarities_id   serial primary key,
    stories_id_a            int,
    publish_day_a           date,
    stories_id_b            int,
    publish_day_b           date,
    similarity              int
);

create index story_similarities_a_b on story_similarities ( stories_id_a, stories_id_b );
create index story_similarities_a_s on story_similarities ( stories_id_a, similarity, publish_day_b );
create index story_similarities_b_s on story_similarities ( stories_id_b, similarity, publish_day_a );
create index story_similarities_day on story_similarities ( publish_day_a, publish_day_b ); 
     
create view story_similarities_transitive as
    ( select story_similarities_id, stories_id_a, publish_day_a, stories_id_b, publish_day_b, similarity from story_similarities ) union  ( select story_similarities_id, stories_id_b as stories_id_a, publish_day_b as publish_day_a, stories_id_a as stories_id_b, publish_day_a as publish_day_b, similarity from story_similarities );
            
create table controversies (
    controversies_id        serial primary key,
    name                    varchar(1024) not null,
    query_story_searches_id int not null references query_story_searches
);

create unique index controversies_name on controversies( name );
    
create view controversies_with_search_info as
    select c.*, q.start_date::date, q.end_date::date, qss.pattern, qss.queries_id
        from controversies c
            left join query_story_searches qss on ( c.query_story_searches_id = qss.query_story_searches_id )
            left join queries q on ( qss.queries_id = q.queries_id );
    
create table controversy_dates (
    controversy_dates_id    serial primary key,
    controversies_id        int not null references controversies on delete cascade,
    start_date              date not null,
    end_date                date not null
);

create table controversy_dump_tags (
    controversy_dump_tags_id    serial primary key,
    controversies_id            int not null references controversies on delete cascade,
    tags_id                     int not null references tags
);

create table controversy_media_codes (
    controversies_id        int not null references controversies on delete cascade,
    media_id                int not null references media on delete cascade,
    code_type               text,
    code                    text
);

create table controversy_merged_stories_map (
    source_stories_id       int not null references stories on delete cascade,
    target_stories_id       int not null references stories on delete cascade
);

create index controversy_merged_stories_map_source on controversy_merged_stories_map ( source_stories_id );

create table controversy_stories (
    controversy_stories_id          serial primary key,
    controversies_id                int not null references controversies on delete cascade,
    stories_id                      int not null references stories on delete cascade,
    link_mined                      boolean default 'f',
    iteration                       int default 0,
    link_weight                     real,
    redirect_url                    text,
    valid_foreign_rss_story         boolean default false
);

create unique index controversy_stories_sc on controversy_stories ( stories_id, controversies_id );

-- no foreign key constraints on controversies_id and stories_id because
--   we have the combined foreign key constraint pointing to controversy_stories
--   below 
create table controversy_links (
    controversy_links_id        serial primary key,
    controversies_id            int not null,
    stories_id                  int not null,
    url                         text not null,
    redirect_url                text,
    ref_stories_id              int references stories on delete cascade,
    link_spidered               boolean default 'f'
);

alter table controversy_links add constraint controversy_links_controversy_story_stories_id 
    foreign key ( stories_id, controversies_id ) references controversy_stories ( stories_id, controversies_id )
    on delete cascade;

create unique index controversy_links_scr on controversy_links ( stories_id, controversies_id, ref_stories_id );
create index controversy_links_controversy on controversy_links ( controversies_id );

create view controversy_links_cross_media as
  select s.stories_id, sm.name as media_name, r.stories_id as ref_stories_id, rm.name as ref_media_name, cl.url as url, cs.controversies_id, cl.controversy_links_id from media sm, media rm, controversy_links cl, stories s, stories r, controversy_stories cs where cl.ref_stories_id <> cl.stories_id and s.stories_id = cl.stories_id and cl.ref_stories_id = r.stories_id and s.media_id <> r.media_id and sm.media_id = s.media_id and rm.media_id = r.media_id and cs.stories_id = cl.ref_stories_id and cs.controversies_id = cl.controversies_id;

create table controversy_seed_urls (
    controversy_seed_urls_id        serial primary key,
    controversies_id                int not null references controversies on delete cascade,
    url                             text,
    source                          text,
    stories_id                      int references stories on delete cascade,
    processed                       boolean not null default false,
    assume_match                    boolean not null default false
);

create index controversy_seed_urls_controversy on controversy_seed_urls( controversies_id );
create index controversy_seed_urls_url on controversy_seed_urls( url );
    
create table controversy_ignore_redirects (
    controversy_ignore_redirects_id     serial primary key,
    url                                 varchar( 1024 )
);

create index controversy_ignore_redirects_url on controversy_ignore_redirects ( url );

create table controversy_dumps (
    controversy_dumps_id            serial primary key,
    controversies_id                int not null references controversies on delete cascade,
    dump_date                       timestamp not null,
    start_date                      timestamp not null,
    end_date                        timestamp not null,
    note                            text
);

create index controversy_dumps_controversy on controversy_dumps ( controversies_id );

create type cd_period_type AS ENUM ( 'overall', 'weekly', 'monthly', 'custom' );

-- individual time slices within a controversy dump
create table controversy_dump_time_slices (
    controversy_dump_time_slices_id serial primary key,
    controversy_dumps_id            int not null references controversy_dumps on delete cascade,
    start_date                      timestamp not null,
    end_date                        timestamp not null,
    period                          cd_period_type not null,
    model_r2_mean                   float,
    model_r2_stddev                 float,
    model_num_media                 int,
    story_count                     int not null,
    story_link_count                int not null,
    medium_count                    int not null,
    medium_link_count               int not null,
    tags_id                         int references tags -- keep on cascade to avoid accidental deletion
);

create index controversy_dump_time_slices_dump on controversy_dump_time_slices ( controversy_dumps_id );
    
create table cdts_files (
    cdts_files_id                   serial primary key,
    controversy_dump_time_slices_id int not null references controversy_dump_time_slices on delete cascade,
    file_name                       text,
    file_content                    text
);

create index cdts_files_cdts on cdts_files ( controversy_dump_time_slices_id );

create table cd_files (
    cd_files_id                     serial primary key,
    controversy_dumps_id            int not null references controversy_dumps on delete cascade,
    file_name                       text,
    file_content                    text
);

create index cd_files_cd on cd_files ( controversy_dumps_id );
    
-- schema to hold the various controversy dump snapshot tables
create schema cd;

-- create a table for each of these tables to hold a snapshot of stories relevant
-- to a controversy for each dump for that controversy
create table cd.stories (
    controversy_dumps_id        int             not null references controversy_dumps on delete cascade,
    stories_id                  int,
    media_id                    int             not null,
    url                         varchar(1024)   not null,
    guid                        varchar(1024)   not null,
    title                       text            not null,
    publish_date                timestamp       not null,
    collect_date                timestamp       not null,
    full_text_rss               boolean         not null default 'f',
    language                    varchar(3)      null   -- 2- or 3-character ISO 690 language code; empty if unknown, NULL if unset
);
create index stories_id on cd.stories ( controversy_dumps_id, stories_id );    

create table cd.controversy_stories (
    controversy_dumps_id            int not null references controversy_dumps on delete cascade,    
    controversy_stories_id          int,
    controversies_id                int not null,
    stories_id                      int not null,
    link_mined                      boolean,
    iteration                       int,
    link_weight                     real,
    redirect_url                    text,
    valid_foreign_rss_story         boolean
);
create index controversy_stories_id on cd.controversy_stories ( controversy_dumps_id, stories_id );

create table cd.controversy_links_cross_media (
    controversy_dumps_id        int not null references controversy_dumps on delete cascade,    
    controversy_links_id        int,
    controversies_id            int not null,
    stories_id                  int not null,
    url                         text not null,
    ref_stories_id              int
);
create index controversy_links_story on cd.controversy_links_cross_media ( controversy_dumps_id, stories_id );
create index controversy_links_ref on cd.controversy_links_cross_media ( controversy_dumps_id, ref_stories_id );

create table cd.controversy_media_codes (
    controversy_dumps_id    int not null references controversy_dumps on delete cascade,    
    controversies_id        int not null,
    media_id                int not null,
    code_type               text,
    code                    text
);
create index controversy_media_codes_medium on cd.controversy_media_codes ( controversy_dumps_id, media_id );
    
create table cd.media (
    controversy_dumps_id    int not null references controversy_dumps on delete cascade,    
    media_id                int,
    url                     varchar(1024)   not null,
    name                    varchar(128)    not null,
    moderated               boolean         not null,
    feeds_added             boolean         not null,
    moderation_notes        text            null,       
    full_text_rss           boolean,
    extract_author          boolean         default(false),
    sw_data_start_date      date            default(null),
    sw_data_end_date        date            default(null),
    foreign_rss_links       boolean         not null default( false ),
    dup_media_id            int             null,
    is_not_dup              boolean         null,
    use_pager               boolean         null,
    unpaged_stories         int             not null default 0
);
create index media_id on cd.media ( controversy_dumps_id, media_id );
    
create table cd.media_tags_map (
    controversy_dumps_id    int not null    references controversy_dumps on delete cascade,    
    media_tags_map_id       int,
    media_id                int             not null,
    tags_id                 int             not null
);
create index media_tags_map_medium on cd.media_tags_map ( controversy_dumps_id, media_id );
create index media_tags_map_tag on cd.media_tags_map ( controversy_dumps_id, tags_id );
    
create table cd.stories_tags_map
(
    controversy_dumps_id    int not null    references controversy_dumps on delete cascade,    
    stories_tags_map_id     int,
    stories_id              int,
    tags_id                 int
);
create index stories_tags_map_story on cd.stories_tags_map ( controversy_dumps_id, stories_id );
create index stories_tags_map_tag on cd.stories_tags_map ( controversy_dumps_id, tags_id );

create table cd.tags (
    controversy_dumps_id    int not null    references controversy_dumps on delete cascade,    
    tags_id                 int,
    tag_sets_id             int,
    tag                     varchar(512)
);
create index tags_id on cd.tags ( controversy_dumps_id, tags_id );

create table cd.tag_sets (
    controversy_dumps_id    int not null    references controversy_dumps on delete cascade,    
    tag_sets_id             int,
    name                    varchar(512)    
);
create index tag_sets_id on cd.tag_sets ( controversy_dumps_id, tag_sets_id );

-- story -> story links within a cdts
create table cd.story_links (
    controversy_dump_time_slices_id         int not null
                                            references controversy_dump_time_slices on delete cascade,
    source_stories_id                       int not null,
    ref_stories_id                          int not null
);

-- TODO: add complex foreign key to check that *_stories_id exist for the controversy_dump stories snapshot    
create index story_links_source on cd.story_links( controversy_dump_time_slices_id, source_stories_id );
create index story_links_ref on cd.story_links( controversy_dump_time_slices_id, ref_stories_id );

-- link counts for stories within a cdts
create table cd.story_link_counts (
    controversy_dump_time_slices_id         int not null 
                                            references controversy_dump_time_slices on delete cascade,
    stories_id                              int not null,
    inlink_count                            int not null,
    outlink_count                           int not null
);

-- TODO: add complex foreign key to check that stories_id exists for the controversy_dump stories snapshot
create index story_link_counts_story on cd.story_link_counts ( controversy_dump_time_slices_id, stories_id );

-- links counts for media within a cdts
create table cd.medium_link_counts (
    controversy_dump_time_slices_id int not null
                                    references controversy_dump_time_slices on delete cascade,
    media_id                        int not null,
    inlink_count                    int not null,
    outlink_count                   int not null,
    story_count                     int not null
);

-- TODO: add complex foreign key to check that media_id exists for the controversy_dump media snapshot
create index medium_link_counts_medium on cd.medium_link_counts ( controversy_dump_time_slices_id, media_id );

create table cd.medium_links (
    controversy_dump_time_slices_id int not null
                                    references controversy_dump_time_slices on delete cascade,
    source_media_id                 int not null,
    ref_media_id                    int not null,
    link_count                      int not null
);

-- TODO: add complex foreign key to check that *_media_id exist for the controversy_dump media snapshot
create index medium_links_source on cd.medium_links( controversy_dump_time_slices_id, source_media_id );
create index medium_links_ref on cd.medium_links( controversy_dump_time_slices_id, ref_media_id );

create table cd.daily_date_counts (
    controversy_dumps_id            int not null references controversy_dumps on delete cascade,
    publish_date                    date not null,
    story_count                     int not null,
    tags_id                         int
);

create index daily_date_counts_date on cd.daily_date_counts( controversy_dumps_id, publish_date );
create index daily_date_counts_tag on cd.daily_date_counts( controversy_dumps_id, tags_id );

create table cd.weekly_date_counts (
    controversy_dumps_id            int not null references controversy_dumps on delete cascade,
    publish_date                    date not null,
    story_count                     int not null,
    tags_id                         int
);

create index weekly_date_counts_date on cd.weekly_date_counts( controversy_dumps_id, publish_date );
create index weekly_date_counts_tag on cd.weekly_date_counts( controversy_dumps_id, tags_id );
    
-- create a mirror of the stories table with the stories for each controversy.  this is to make
-- it much faster to query the stories associated with a given controversy, rather than querying the
-- contested and bloated stories table.  only inserts and updates on stories are triggered, because
-- deleted cascading stories_id and controversies_id fields take care of deletes.
create table cd.live_stories (
    controversies_id            int             not null references controversies on delete cascade,
    controversy_stories_id      int             not null references controversy_stories on delete cascade,
    stories_id                  int             not null references stories on delete cascade,
    media_id                    int             not null,
    url                         varchar(1024)   not null,
    guid                        varchar(1024)   not null,
    title                       text            not null,
    description                 text            null,
    publish_date                timestamp       not null,
    collect_date                timestamp       not null,
    full_text_rss               boolean         not null default 'f',
    language                    varchar(3)      null   -- 2- or 3-character ISO 690 language code; empty if unknown, NULL if unset
);
create index live_story_controversy on cd.live_stories ( controversies_id );
create unique index live_stories_story on cd.live_stories ( controversies_id, stories_id );
    
create table cd.word_counts (
    controversy_dump_time_slices_id int             not null references controversy_dump_time_slices on delete cascade,
    term                            varchar(256)    not null,
    stem                            varchar(256)    not null,
    stem_count                      smallint        not null    
);

create index word_counts_cdts_stem on cd.word_counts ( controversy_dump_time_slices_id, stem );

create function insert_live_story() returns trigger as $insert_live_story$
    begin

        insert into cd.live_stories 
            ( controversies_id, controversy_stories_id, stories_id, media_id, url, guid, title, description, 
                publish_date, collect_date, full_text_rss, language )
            select NEW.controversies_id, NEW.controversy_stories_id, NEW.stories_id, s.media_id, s.url, s.guid, 
                    s.title, s.description, s.publish_date, s.collect_date, s.full_text_rss, s.language
                from controversy_stories cs
                    join stories s on ( cs.stories_id = s.stories_id )
                where 
                    cs.stories_id = NEW.stories_id and 
                    cs.controversies_id = NEW.controversies_id;

        return NEW;
    END;
$insert_live_story$ LANGUAGE plpgsql;

create trigger controversy_stories_insert_live_story after insert on controversy_stories 
    for each row execute procedure insert_live_story();

create function update_live_story() returns trigger as $update_live_story$
    declare
        controversy record;
    begin

        update cd.live_stories set
                media_id = NEW.media_id,
                url = NEW.url,
                guid = NEW.guid,
                title = NEW.title,
                description = NEW.description,
                publish_date = NEW.publish_date,
                collect_date = NEW.collect_date,
                full_text_rss = NEW.full_text_rss,
                language = NEW.language
            where
                stories_id = NEW.stories_id;         
        
        return NEW;
    END;
$update_live_story$ LANGUAGE plpgsql;
        
create trigger stories_update_live_story after update on stories 
    for each row execute procedure update_live_story();
                                        
create table processed_stories (
    processed_stories_id        bigserial          primary key,
    stories_id                  bigint             not null references stories on delete cascade
);

create index processed_stories_story on processed_stories ( stories_id );

create table story_subsets (
    story_subsets_id        bigserial          primary key,
    start_date              timestamp with time zone,
    end_date                timestamp with time zone,
    media_id                int references media null,
    media_sets_id           int references media_sets null,
    ready                   boolean default 'false',
    last_processed_stories_id bigint references processed_stories(processed_stories_id)
);

CREATE TABLE story_subsets_processed_stories_map (
   story_subsets_processed_stories_map_id bigserial primary key,
   story_subsets_id bigint NOT NULL references story_subsets on delete cascade,
   processed_stories_id bigint NOT NULL references processed_stories on delete cascade
);

create table controversy_query_story_searches_imported_stories_map (
    controversies_id            int not null references controversies on delete cascade,
    stories_id                  int not null references stories on delete cascade
);

create index cqssism_c on controversy_query_story_searches_imported_stories_map ( controversies_id );
create index cqssism_s on controversy_query_story_searches_imported_stories_map ( stories_id );
    
CREATE VIEW stories_collected_in_past_day as select * from stories where collect_date > now() - interval '1 day';

CREATE VIEW downloads_to_be_extracted as select * from downloads where extracted = 'f' and state = 'success' and type = 'content';

CREATE VIEW downloads_in_past_day as select * from downloads where download_time > now() - interval '1 day';
CREATE VIEW downloads_with_error_in_past_day as select * from downloads_in_past_day where state = 'error';

CREATE VIEW daily_stats as select * from (SELECT count(*) as daily_downloads from downloads_in_past_day) as dd, (select count(*) as daily_stories from stories_collected_in_past_day) ds , (select count(*) as downloads_to_be_extracted from downloads_to_be_extracted) dex, (select count(*) as download_errors from downloads_with_error_in_past_day ) er;

CREATE TABLE queries_top_weekly_words_json (
   queries_top_weekly_words_json_id serial primary key,
   queries_id integer references queries on delete cascade not null unique,
   top_weekly_words_json text not null 
);

CREATE TABLE feedless_stories (
        stories_id integer,
        media_id integer
);
CREATE INDEX feedless_stories_story ON feedless_stories USING btree (stories_id);

CREATE TABLE queries_country_counts_json (
   queries_country_counts_json_id serial primary key,
   queries_id integer references queries on delete cascade not null unique,
   country_counts_json text not null 
);


CREATE OR REPLACE FUNCTION add_query_version (new_query_version_enum_string character varying) RETURNS void
AS 
$body$
DECLARE
    range_of_old_enum TEXT;
    new_type_sql TEXT;
BEGIN

LOCK TABLE queries;

SELECT '''' || array_to_string(ENUM_RANGE(null::query_version_enum), ''',''') || '''' INTO range_of_old_enum;

DROP TYPE IF EXISTS new_query_version_enum;

new_type_sql :=  'CREATE TYPE new_query_version_enum AS ENUM( ' || range_of_old_enum || ', ' || '''' || new_query_version_enum_string || '''' || ')' ;
--RAISE NOTICE 'Sql: %t', new_type_sql;

EXECUTE new_type_sql;

ALTER TABLE queries ADD COLUMN new_query_version new_query_version_enum DEFAULT enum_last (null::new_query_version_enum ) NOT NULL;
UPDATE queries set new_query_version = query_version::text::new_query_version_enum;
ALTER TYPE query_version_enum  RENAME to old_query_version_enum;
ALTER TABLE queries rename column query_version to old_query_version;
ALTER TABLE queries rename column new_query_version to query_version;
ALTER TYPE new_query_version_enum RENAME to query_version_enum;
ALTER TABLE queries DROP COLUMN old_query_version;
DROP TYPE old_query_version_enum ;


END;
$body$
    LANGUAGE 'plpgsql';

CREATE OR REPLACE FUNCTION get_relative_file_path(path text)
    RETURNS text AS
$$
DECLARE
    regex_tar_format text;
    relative_file_path text;
BEGIN
    IF path is null THEN
       RETURN 'na';
    END IF;

    regex_tar_format :=  E'tar\\:\\d*\\:\\d*\\:(mediacloud-content-\\d*\.tar).*';

    IF path ~ regex_tar_format THEN
         relative_file_path =  regexp_replace(path, E'tar\\:\\d*\\:\\d*\\:(mediacloud-content-\\d*\.tar).*', E'\\1') ;
    ELSIF  path like 'content:%' THEN 
         relative_file_path =  'inline';
    ELSEIF path like 'content/%' THEN
         relative_file_path =  regexp_replace(path, E'content\\/', E'\/') ;
    ELSE  
         relative_file_path = 'error';
    END IF;

--  RAISE NOTICE 'relative file path for %, is %', path, relative_file_path;

    RETURN relative_file_path;
END;
$$
LANGUAGE 'plpgsql' IMMUTABLE
  COST 10;

UPDATE downloads set relative_file_path = get_relative_file_path(path) where relative_file_path = 'tbd';

CREATE OR REPLACE FUNCTION download_relative_file_path_trigger() RETURNS trigger AS 
$$
   DECLARE
      path_change boolean;
   BEGIN
      -- RAISE NOTICE 'BEGIN ';
      IF TG_OP = 'UPDATE' then
          -- RAISE NOTICE 'UPDATE ';

	  -- The second part is needed because of the way comparisons with null are handled.
	  path_change := ( OLD.path <> NEW.path )  AND (  ( OLD.path is not null) <> (NEW.path is not null) ) ;
	  -- RAISE NOTICE 'test result % ', path_change; 
	  
          IF path_change is null THEN
	       -- RAISE NOTICE 'Path change % != %', OLD.path, NEW.path;
               NEW.relative_file_path = get_relative_file_path(NEW.path);

               IF NEW.relative_file_path = 'inline' THEN
		  NEW.file_status = 'inline';
	       END IF;
	  ELSE
               -- RAISE NOTICE 'NO path change % = %', OLD.path, NEW.path;
          END IF;
      ELSIF TG_OP = 'INSERT' then
	  NEW.relative_file_path = get_relative_file_path(NEW.path);

          IF NEW.relative_file_path = 'inline' THEN
	     NEW.file_status = 'inline';
	  END IF;
      END IF;

      RETURN NEW;
   END;
$$ 
LANGUAGE 'plpgsql';

DROP TRIGGER IF EXISTS download_relative_file_path_trigger on downloads CASCADE;
CREATE TRIGGER download_relative_file_path_trigger BEFORE INSERT OR UPDATE ON downloads FOR EACH ROW EXECUTE PROCEDURE  download_relative_file_path_trigger() ;

CREATE INDEX relative_file_paths_to_verify ON downloads USING btree (relative_file_path) WHERE (((((file_status = 'tbd'::download_file_status) AND (relative_file_path <> 'tbd'::text)) AND (relative_file_path <> 'error'::text)) AND (relative_file_path <> 'na'::text)) AND (relative_file_path <> 'inline'::text));

CREATE OR REPLACE FUNCTION show_stat_activity()
 RETURNS SETOF  pg_stat_activity  AS
$$
DECLARE
BEGIN
    RETURN QUERY select * from pg_stat_activity;
    RETURN;
END;
$$
LANGUAGE 'plpgsql'
;

CREATE FUNCTION cat(text, text) RETURNS text
    LANGUAGE plpgsql
    AS $_$
  DECLARE
    t text;
  BEGIN
return coalesce($1) || ' | ' || coalesce($2);
  END;
$_$;

CREATE OR REPLACE FUNCTION cancel_pg_process(cancel_pid integer) RETURNS boolean
    LANGUAGE plpgsql SECURITY DEFINER
    AS $$
BEGIN
return pg_cancel_backend(cancel_pid);
END;
$$;

--
-- Authentication
--

-- List of users
CREATE TABLE auth_users (
    auth_users_id   SERIAL  PRIMARY KEY,
    email           TEXT    UNIQUE NOT NULL,

    -- Salted hash of a password (with Crypt::SaltedHash, algorithm => 'SHA-256', salt_len=>64)
    password_hash   TEXT    NOT NULL CONSTRAINT password_hash_sha256 CHECK(LENGTH(password_hash) = 137),

    full_name       TEXT    NOT NULL,
    notes           TEXT    NULL,
    active          BOOLEAN NOT NULL DEFAULT true,

    -- Salted hash of a password reset token (with Crypt::SaltedHash, algorithm => 'SHA-256',
    -- salt_len=>64) or NULL
    password_reset_token_hash TEXT UNIQUE NULL CONSTRAINT password_reset_token_hash_sha256 CHECK(LENGTH(password_reset_token_hash) = 137 OR password_reset_token_hash IS NULL),

    -- Timestamp of the last unsuccessful attempt to log in; used for delaying successive
    -- attempts in order to prevent brute-force attacks
    last_unsuccessful_login_attempt     TIMESTAMP NOT NULL DEFAULT TIMESTAMP 'epoch'
);

-- List of roles the users can perform
CREATE TABLE auth_roles (
    auth_roles_id   SERIAL  PRIMARY KEY,
    role            TEXT    UNIQUE NOT NULL CONSTRAINT role_name_can_not_contain_spaces CHECK(role NOT LIKE '% %'),
    description     TEXT    NOT NULL
);

-- Map of user IDs and roles that are allowed to each of the user
CREATE TABLE auth_users_roles_map (
    auth_users_roles_map_id SERIAL      PRIMARY KEY,
    auth_users_id           INTEGER     NOT NULL REFERENCES auth_users(auth_users_id)
                                        ON DELETE CASCADE ON UPDATE CASCADE DEFERRABLE,
    auth_roles_id           INTEGER     NOT NULL REFERENCES auth_roles(auth_roles_id)
                                        ON DELETE CASCADE ON UPDATE CASCADE DEFERRABLE,
    CONSTRAINT no_duplicate_entries UNIQUE (auth_users_id, auth_roles_id)
);
CREATE INDEX auth_users_roles_map_auth_users_id_auth_roles_id
    ON auth_users_roles_map (auth_users_id, auth_roles_id);

-- Roles
INSERT INTO auth_roles (role, description) VALUES
    ('admin', 'Do everything, including editing users.'),
    ('admin-readonly', 'Read access to admin interface.'),
    ('query-create', 'Create query; includes ability to create clusters, maps, etc. under clusters.'),
    ('media-edit', 'Add / edit media; includes feeds.'),
    ('stories-edit', 'Add / edit stories.'),
    ('cm', 'Controversy mapper; includes media and story editing'),
    ('stories-api', 'Access to the stories api');

--
-- Edit logs
--

-- Media edits log
CREATE TABLE media_edits (
    media_edits_id      SERIAL      PRIMARY KEY,

    -- Media that was edited
    media_id            INT         NOT NULL REFERENCES media(media_id)
                                    -- don't remove the logged edits when the media gets removed
                                    ON DELETE NO ACTION ON UPDATE NO ACTION DEFERRABLE,

    edit_timestamp      TIMESTAMP   NOT NULL DEFAULT LOCALTIMESTAMP,
    edited_field        VARCHAR(64) NOT NULL    -- By default, NAMEDATALEN is 64
                                    CONSTRAINT edited_field_not_empty CHECK(LENGTH(edited_field) > 0),
    old_value           TEXT        NOT NULL,
    new_value           TEXT        NOT NULL,
    reason              TEXT,

    -- Store user's email instead of ID in case the user gets deleted
    users_email         TEXT        NOT NULL REFERENCES auth_users(email)
                                    ON DELETE NO ACTION ON UPDATE NO ACTION DEFERRABLE

);

CREATE INDEX media_edits_media_id ON media_edits(media_id);
CREATE INDEX media_edits_edited_field ON media_edits(edited_field);
CREATE INDEX media_edits_users_email ON media_edits(users_email);

-- Story edits log
CREATE TABLE story_edits (
    story_edits_id      SERIAL      PRIMARY KEY,

    -- Story that was edited
    stories_id          INT         NOT NULL REFERENCES stories(stories_id)
                                    -- don't remove the logged edits when the story gets removed
                                    ON DELETE NO ACTION ON UPDATE NO ACTION DEFERRABLE,

    edit_timestamp      TIMESTAMP   NOT NULL DEFAULT LOCALTIMESTAMP,
    edited_field        VARCHAR(64) NOT NULL    -- By default, NAMEDATALEN is 64
                                    CONSTRAINT edited_field_not_empty CHECK(LENGTH(edited_field) > 0),
    old_value           TEXT        NOT NULL,
    new_value           TEXT        NOT NULL,
    reason              TEXT,

    -- Store user's email instead of ID in case the user gets deleted
    users_email         TEXT        NOT NULL REFERENCES auth_users(email)
                                    ON DELETE NO ACTION ON UPDATE NO ACTION DEFERRABLE

);

<<<<<<< HEAD

-- Get random download's ID that is expected to be present in both GridFS and S3
CREATE OR REPLACE FUNCTION get_random_gridfs_downloads_id(max_downloads_id INTEGER) RETURNS integer AS $$

    DECLARE
        result INTEGER;
        random_downloads_id INTEGER;
    
    BEGIN

        <<find_random_downloads_id>>
        LOOP        
            -- Generate a random download ID
            SELECT (max_downloads_id * random())::int INTO random_downloads_id;

            RAISE NOTICE 'Attempting to fetch download %', random_downloads_id;

            -- Try to select a download with that download ID
            -- and other conditions
            SELECT downloads_id INTO result
            FROM downloads
            WHERE downloads_id = random_downloads_id
              AND state = 'success'
              AND file_status != 'missing'
              AND path NOT LIKE 'content:%'
              AND path != ''  -- some paths are empty
            LIMIT 1;

            IF NOT FOUND THEN
                CONTINUE find_random_downloads_id;
            END IF;

            -- At this point a download is found
            EXIT find_random_downloads_id;
            
        END LOOP find_random_downloads_id;

        RETURN result;
    END

$$ LANGUAGE plpgsql;

COMMENT ON FUNCTION get_random_gridfs_downloads_id(max_downloads_id INTEGER) IS '
    Get a random download ID that is stored in GridFS and thus is expected to be backed up to S3.

    Treat Tar, file and GridFS downloads alike (it is expected that all of those are stored in GridFS).

    The function is used by the ./script/mediawords_compare_random_gridfs_and_s3_downloads.pl script
    to verify whether or not GridFS downloads are being successfully backed up to S3.

    Usage example (in plpgsql):
        SELECT MAX(downloads_id) INTO max_downloads_id FROM downloads;
        SELECT get_random_gridfs_downloads_id(max_downloads_id) AS random_downloads_id;
    ';
=======
CREATE INDEX story_edits_stories_id ON story_edits(stories_id);
CREATE INDEX story_edits_edited_field ON story_edits(edited_field);
CREATE INDEX story_edits_users_email ON story_edits(users_email);
>>>>>>> b0a6d7b3
<|MERGE_RESOLUTION|>--- conflicted
+++ resolved
@@ -1914,7 +1914,10 @@
 
 );
 
-<<<<<<< HEAD
+CREATE INDEX story_edits_stories_id ON story_edits(stories_id);
+CREATE INDEX story_edits_edited_field ON story_edits(edited_field);
+CREATE INDEX story_edits_users_email ON story_edits(users_email);
+
 
 -- Get random download's ID that is expected to be present in both GridFS and S3
 CREATE OR REPLACE FUNCTION get_random_gridfs_downloads_id(max_downloads_id INTEGER) RETURNS integer AS $$
@@ -1968,9 +1971,4 @@
     Usage example (in plpgsql):
         SELECT MAX(downloads_id) INTO max_downloads_id FROM downloads;
         SELECT get_random_gridfs_downloads_id(max_downloads_id) AS random_downloads_id;
-    ';
-=======
-CREATE INDEX story_edits_stories_id ON story_edits(stories_id);
-CREATE INDEX story_edits_edited_field ON story_edits(edited_field);
-CREATE INDEX story_edits_users_email ON story_edits(users_email);
->>>>>>> b0a6d7b3
+    ';