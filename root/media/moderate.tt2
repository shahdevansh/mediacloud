[% title = 'Moderate Media' %]
[% INCLUDE include/header.tt2 %]

[% IF medium %]

    <table>

        <tr>
            <th>name</th>
            <th>url</th>
            <th>tags</th>
            [% IF c.acl_user_can_visit('/admin/feeds/list') %]
                <th>feeds</th>
            [% END -%]
            [% IF c.acl_user_can_visit('/admin/media/edit') %]
                <th>edit</th>
            [% END -%]
            [% IF c.acl_user_can_visit('/admin/media/delete') %]
                <th>delete</th>
            [% END -%]
            [% IF c.acl_user_can_visit('/admin/downloads/list') %]
                <th>downloads</th>
            [% END -%]
        </tr>

        <tr>
            <td>[% medium.name | html %]</td>
            <td><a href="[% medium.url | url %]">[% medium.url | html %]</a></td>
            <td>
                <div style="font-size: 80%;">
                    [% tag_names.join(', ') | html %]
                    [% IF c.acl_user_can_visit('/admin/media/edit_tags') %]
                        (<a href="[% c.uri_for('/admin/media/edit_tags/') _ medium.media_id | url %]">edit</a>)
                    [% END # [% IF c.acl_user_can_visit('/admin/media/edit_tags') %]
                </div>
            </td>
            [% IF c.acl_user_can_visit('/admin/feeds/list') %]
                <td>
                    <a href="[% c.uri_for('/admin/feeds/list/') _ medium.media_id | url %]">feeds</a>&nbsp;([% feeds.size %])
                </td>
            [% END -%]
            [% IF c.acl_user_can_visit('/admin/media/edit') %]
                <td>
                    <a href="[% c.uri_for('/admin/media/edit/') _ medium.media_id | url %]">edit</a>
                </td>
            [% END -%]
            [% IF c.acl_user_can_visit('/admin/media/delete') %]
                <td>
                    <a href="[% c.uri_for('/admin/media/delete/') _ medium.media_id | url %]">delete</a>
                </td>
            [% END -%]
            [% IF c.acl_user_can_visit('/admin/downloads/list') %]
                <td>
                    <a href="[% c.uri_for('/admin/downloads/list') %]?m=[% medium.media_id | url %]">view dls</a>
                </td>
            [% END -%]
        </tr>

    </table>

    <br />

    <fieldset>

        [% IF c.acl_user_can_visit('/admin/media/moderate') %]
            <p>
                [% IF media_sets_id %]
                    <a href="[% c.uri_for('/admin/media/moderate/') _ medium.media_id _ '/' _ media_sets_id %]?approve=1">Approve this media source</a><br />
                    <a href="[% c.uri_for('/admin/media/moderate/') _ medium.media_id _ '/' _ media_sets_id %]">Skip this media source</a><br />
                [% ELSE %]
                    <a href="[% c.uri_for('/admin/media/moderate/') _ medium.media_id %]?approve=1">Approve this media source</a><br />
                    <a href="[% c.uri_for('/admin/media/moderate/') _ medium.media_id %]">Skip this media source</a><br />
                [% END %]
            </p>
        [% END -%]

        [% IF c.acl_user_can_visit('/admin/media/merge') %]
            [% IF merge_media %]
                <p>
                    Potential media sources to merge: 

                    [% FOREACH merge_medium IN merge_media %]

                        <a href="[% merge_medium.url %]">[% merge_medium.name | html %]</a> 
                        (<a href="[% c.uri_for( '/admin/feeds/list/' ) _ merge_medium.media_id %]">feeds</a> |
                        <a href="[% c.uri_for( '/admin/media/merge/' ) _ medium.media_id _ '/' _ merge_medium.media_id %]">merge</a>);

                    [% END #[% FOREACH merge_medium IN merge_media %]

                    </p>
            [% END #[% IF merge_media %]
        [% END # [% IF c.acl_user_can_visit('/admin/media/merge') %]

        <p>
            [% queue_size %] media sources left in moderation queue.
        </p>

        [% IF ! medium.feeds_added %]
            <p>
                <b>Feeds have not yet been automaticaly added to this media source.</b>
            </p>
        [% END %]

    </fieldset>

    <br/>

    [% IF medium.moderation_notes %]

        <fieldset>

            <p><b>Moderation Notes</b></p>

            <p>
                [% medium.moderation_notes | html | html_line_break %]
            </p>

            </fieldset>

        <br />

    [% END #[% IF medium.moderation_notes %]

    <fieldset>

<<<<<<< HEAD
        <p><b>Feeds Found</b></p>
=======
        <p><b>[% feeds.size %] Feeds Found</b></p>
>>>>>>> b4203d64

        <p>
            [% IF c.acl_user_can_visit('/admin/media/delete_feeds') %]
                <a href="[% c.uri_for('/admin/media/delete_feeds/') _ medium.media_id | url %]">delete all feeds</a> |
            [% END -%]
            [% IF c.acl_user_can_visit('/admin/feeds/create') %]
                <a href="[% c.uri_for('/admin/feeds/create/') _ medium.media_id | url %]">add feed</a> |
            [% END -%]
            [% IF c.acl_user_can_visit('/admin/feeds/scrape') %]
                <a href="[% c.uri_for('/admin/feeds/scrape/') _ medium.media_id | url %]">scrape feeds</a>
            [% END -%]
<<<<<<< HEAD
=======
            [% IF c.acl_user_can_visit('/admin/feeds/add_web_page_feed') %]
                [% IF feeds.size == 0 %]
                    | <a href="[% c.uri_for('/admin/feeds/add_web_page_feed/') _ medium.media_id | url %]">add 'web page' feed</a>
                [% END %]
            [% END %]
>>>>>>> b4203d64
        </p>

        <ul>

            [% FOREACH feed IN feeds %]
            <li>
<<<<<<< HEAD
=======
                [% IF feed.feed_type == "web_page" %]
                    <em>("web page" feed)</em>
                [% END %]
>>>>>>> b4203d64
                [% feed.name | html %] -
                <a href="[% feed.url %]">[% feed.url | html %]</a> 
                [% IF c.acl_user_can_visit('/admin/media/delete_unmoderated_feed') %]
                    [<a href="[% c.uri_for( '/admin/media/delete_unmoderated_feed/') _ feed.feeds_id | url %]">delete</a>]
                [% END -%]
                [% IF c.acl_user_can_visit('/admin/media/keep_single_feed') %]
                    [<a href="[% c.uri_for( '/admin/media/keep_single_feed/') _ feed.feeds_id | url %]">keep single</a>]
                    [<a href="[% c.uri_for( '/admin/media/keep_single_feed/') _ feed.feeds_id | url %]?approve=1">keep single + approve</a>]
                [% END -%]
            </li>
            [% END #[% FOREACH feed IN feeds %]

        </ul>

    </fieldset>

[% ELSE #[% IF medium %]

    <fieldset>

        <p>There are no more media sources in the moderation queue.</p>

        <p>The system is still looking for feeds for [% num_media_pending_feeds %] media sources (which will appear in the moderation queue when feed detection is done).</p>

    </fieldset>

[% END #[% IF medium %]

[% INCLUDE include/footer.tt2 %]<|MERGE_RESOLUTION|>--- conflicted
+++ resolved
@@ -123,11 +123,7 @@
 
     <fieldset>
 
-<<<<<<< HEAD
-        <p><b>Feeds Found</b></p>
-=======
         <p><b>[% feeds.size %] Feeds Found</b></p>
->>>>>>> b4203d64
 
         <p>
             [% IF c.acl_user_can_visit('/admin/media/delete_feeds') %]
@@ -139,26 +135,20 @@
             [% IF c.acl_user_can_visit('/admin/feeds/scrape') %]
                 <a href="[% c.uri_for('/admin/feeds/scrape/') _ medium.media_id | url %]">scrape feeds</a>
             [% END -%]
-<<<<<<< HEAD
-=======
             [% IF c.acl_user_can_visit('/admin/feeds/add_web_page_feed') %]
                 [% IF feeds.size == 0 %]
                     | <a href="[% c.uri_for('/admin/feeds/add_web_page_feed/') _ medium.media_id | url %]">add 'web page' feed</a>
                 [% END %]
             [% END %]
->>>>>>> b4203d64
         </p>
 
         <ul>
 
             [% FOREACH feed IN feeds %]
             <li>
-<<<<<<< HEAD
-=======
                 [% IF feed.feed_type == "web_page" %]
                     <em>("web page" feed)</em>
                 [% END %]
->>>>>>> b4203d64
                 [% feed.name | html %] -
                 <a href="[% feed.url %]">[% feed.url | html %]</a> 
                 [% IF c.acl_user_can_visit('/admin/media/delete_unmoderated_feed') %]
