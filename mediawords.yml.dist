---
name: MediaWords

### database settings. at least one database connection must be defined. the
### main "production" database should be the first one below.
database:

    # production
    - label : "LABEL"
      type  : "pg"
      host  : "localhost"
      port  : 5432
      db    : "mediacloud"
      user  : "mediaclouduser"
      pass  : "mediacloud"

    # unit tests
    - label : "test"
      type  : "pg"
      host  : "localhost"
      port  : 5432
      db    : "mediacloud_test"
      user  : "mediaclouduser"
      pass  : "mediacloud"

### Amazon S3 connection settings
#amazon_s3:

    ### Bucket for storing downloads
    #downloads:
        #access_key_id      : "AKIAIOSFODNN7EXAMPLE"
        #secret_access_key  : "wJalrXUtnFEMI/K7MDENG/bPxRfiCYzEXAMPLEKEY"
        #bucket_name        : "mediacloud-downloads"
        #directory_name     : "downloads"

    ### Bucket for testing
    #test:
        #access_key_id      : "AKIAIOSFODNN7EXAMPLE"
        #secret_access_key  : "wJalrXUtnFEMI/K7MDENG/bPxRfiCYzEXAMPLEKEY"
        #bucket_name        : "mediacloud_test"

        ### An unique random string will be appended to the directory name
        #directory_name     : "downloads_test"

    ### Bucket for storing Bit.ly raw JSON responses
    #bitly_processing_results:
        #access_key_id      : "AKIAIOSFODNN7EXAMPLE"
        #secret_access_key  : "wJalrXUtnFEMI/K7MDENG/bPxRfiCYzEXAMPLEKEY"
        #bucket_name        : "mediacloud-bitly-processing-results"
        #directory_name     : "json_blobs"

        ### (optional) Local cache (relative to "$data_dir/cache/")
        #cache_root_dir     : "bitly_processing_results/"

## Job manager (MediaCloud::JobManager) configuration
job_manager:

    ## When uncommented, will use RabbitMQ as job broker
    rabbitmq:

        ## RabbitMQ client configuration
        ## (both workers and clients will use this key)
        client:

            ## Connection credentials
            hostname: "localhost"
            port: 5673     # not the default 5672
            username: "mediacloud"
            password: "mediacloud"
            vhost: "/mediacloud"
            timeout: 60

        ## RabbitMQ server configuration
        ## (rabbitmq_wrapper.sh will use this for starting up an instance of
        ## RabbitMQ)
        server:

            ## To disable your very own RabbitMQ instance managed by Supervisord,
            ## set the below to "no". Default is "yes".
            enabled: "yes"

            ## Host to listen to. You can set the above parameter to an empty string
            ## so that RabbitMQ will accept connections from anywhere; however, it is
            ## highly advised use to secure channels (e.g. a SSH tunnel) to make RabbitMQ
            ## accessible from "outside" instead. Default is "127.0.0.1".
            listen: "127.0.0.1"

            ## Port to use for RabbitMQ. Default port for vendor-provided RabbitMQ
            ## deployments is 5672, but Media Cloud runs its own RabbitMQ instance via
            ## Supervisord. Default is 5673.
            port: 5673     # not the default 5672

            ## Node name
            node_name: "mediacloud@localhost"

            ## User credentials and vhost to create upon start (instead of "guest")
            username: "mediacloud"
            password: "mediacloud"
            vhost: "/mediacloud"

### Supervisor (supervisord) configuration
supervisor:

    ### The log directory for child process logs (absolute or relative to Media
    ### Cloud's root; must already exist)
    childlogdir: "data/supervisor_logs/"

    # if set to true, do not autostart any programs, regardless of the settings in the particular programs below.
    start_no_supervisor_programs: 'true'

    # configure supervisor settings for mediacloud background daemons here.
    # the defaults should work for a small dev setup, but you will want to increase
    # numprocs for some daemons depending on load.  you can also set some daemons
    # not to autostart -- for instance you might want to change crawler.autostart
    # to 'false' to prevent the crawler from starting automatically on a dev machine.
    #programs:

        #crawler:
            #numprocs: 1
            #autostart: 'true'
            #autorestart: 'false'

        #extract_and_vector:
            #numprocs: 1
            #autostart: 'true'
            #autorestart: 'true'

        # other configurable supervisor programs
        #create_missing_partitions
        #facebook_fetch_story_stats
        #process_bitly_schedule
        #extractor_python_readability_server
        #rabbitmq
        #rescrape_media
        #topic_mine
        #topic_snapshot
        #annotate_with_corenlp
        #bitly_fetch_story_stats
        #bitly_aggregate_story_stats

        # Standalone Solr instance
        #solr_standalone

        # Solr cluster: ZooKeeper instance
        #solr_cluster_zookeeper

        # Solr cluster: Solr shards
        # (Don't set "numprocs" here, adjust "cluster_shard_count" / "local_shard_count" instead.)
        #solr_shard

### Solr server, when running as a Supervisor service
supervisor_solr:

    ### Standalone Solr instance
    standalone:

        # JVM heap size (-Xmx)
        jvm_heap_size: "256m"

    ### Solr cluster
    cluster:

        ### ZooKeeper instance
        zookeeper:

            ### Address to bind to
            listen: "0.0.0.0"

            ### Port to listen to
            port: 9983

        ### Solr shards
        shards:

            # Total number of local shards
            local_shard_count: 2

            # Total number of shards across the cluster ("numShards")
            cluster_shard_count: 2

            # JVM heap size for a single shard (-Xmx)
            jvm_heap_size: "256m"

            # ZooKeeper host + port to connect shards to
            zookeeper_host: "localhost"
            zookeeper_port: 9983

### CoreNLP annotator
corenlp:

    ### Enable CoreNLP processing
    ### If enabled, CoreNLP processing will happen after every "content"
    ### download extraction
    enabled: "no"

    ### Annotator URL, e.g. "http://www.example.com:8080/corenlp/annotator"
    annotator_url: ""

    ### Annotator timeout (in seconds)
    ### If you annotate huge chunks of text or the CoreNLP annotator is busy in
    ### general, you might want to increase this value even more because
    ### otherwise the job worker will exit() often.
    annotator_timeout: 600

    ### CoreNLP annotator level; you might want to use this configuration
    ### parameter to limit the scope of annotations returned from the service.
    ### Default is an empty string; you might want to set it to "ner".
    annotator_level: ""

### Bit.ly API
bitly:

    ### Enable Bit.ly processing
    enabled: "no"

    ### (Generic) Access Token
    ### Get one at: https://bitly.com/a/oauth_apps
    access_token: ""

    ### API request timeout (in seconds)
    timeout: 60

    ### Locations to read raw JSON responses from
    ### (default is just "postgresql")
    json_read_stores:
        ### Try "bitly_processing_results" table first
        - postgresql
        ### ...then fallback to Amazon S3
        #- amazon_s3

    ### Locations to write raw JSON responses to
    ### (default is just "postgresql")
    json_write_stores:
        ### Write to "bitly_processing_results" table first
        - postgresql
        ### ...then to Amazon S3 too
        #- amazon_s3

    ### Bit.ly processing for all stories
    #story_processing:

        ### Enable Bit.ly processing for all stories (not just the ones that
        ### belong to topics enabled for Bit.ly processing)
        #enabled: "no"

        ### Delay for which to postpone story processing since its
        ### "publish_date" / "collect_date"
        ###
        ### For example, you might want to process the story against Bit.ly after:
        ### * 295200 seconds (3 days), and
        ### * 2952000 seconds (30 days)
        ### from story's "publish_date" (or "collect_date" if "publish_date"
        ### is invalid).
        #schedule:
            ### 3 days from "stories.publish_date"
            #- 295200
            ### 30 days from "stories.publish_date"
            #- 2952000

### Facebook API
### (see doc/README.facebook_api.markdown)
facebook:

    ### Enable Facebook processing
    enabled: "no"

    ## App ID
    app_id: ""

    ## App Secret
    app_secret: ""

    ## Request timeout
    #timeout: 60

#twitter:
#    consumer_key: ""
#    consumer_secret: ""
#    access_token: ""
#    access_token_secret: ""

# key to fetch tweets from crimson hexagon.  necessary for topic tweets as implements in FetchTopicTweets.pm
#crimson_hexagon:
#   key: ""

### Univision.com feed credentials
#univision:
    ### Client ID
    #client_id: 83db02e1cba58c43d01116c50014913b47fa473b

    ### Client Secret (Secret Key)
    #client_secret: 7187037755de2dd77451f491d46b103b86fbcf79

### Email configuration
mail:
    # "From:" email address that is being set in emails sent by Media Cloud
    from_address: "noreply@mediacloud.org"

### everything below is optional.  the system should work out of the box without
### touching any of these other than calais_key for tagging

#session:
    #expires: 3600

    ### directory where web app sessions are stored.  default to $homedir/tmp
    #storage: "~/tmp/mediawords-session"

## Uncomment and fill in to use Google Analytics
#google_analytics:
#      account: "<ACOUNT>"
#      domainname: "<DOMAIN>"

# smtp:
#     test: "yes" # if set to 'yes', use TRACE() to print emails instead of sending them

mediawords:
    ### defaults to http://$hostname:$port/.
    #base_url: "http://your.mediacloud.server/and/path"

    ### Directory in which various kinds of data (logs, etc.) is being stored
    #data_dir: "<bindir>/../data"

    ### HTTP user agent and the email address of the owner of the bot
    user_agent: "mediawords bot (http://cyber.law.harvard.edu)"
    owner: "mediawords@cyber.law.harvard.edu"

    ### Uncomment one or more storage methods to store downloads in.
    ### Default is "postgresql" which stores downloads directly in the
    ### PostgreSQL database.
    ###
    ### Very short downloads will be stored directly in the database, under
    ### "downloads.path"
    ###
    ### The path of the last download storage method listed below will be
    ### stored in "downloads.path" database column.
    download_storage_locations:
        ### store downloads in the PostgreSQL database, "raw_downloads" table
        - postgresql
        ### store downloads in Amazon S3
        #- amazon_s3

    ### Read all non-inline ("content") downloads from S3
    read_all_downloads_from_s3 : "no"

    ### Uncomment to fallback PostgreSQL downloads to Amazon S3 (if download
    ### doesn't exist in PostgreSQL storage, S3 will be tried instead)
    fallback_postgresql_downloads_to_s3 : "no"

    ### Enable local (CHI-based) Amazon S3 download caching?
    cache_s3_downloads : "no"

    #controls the maximum time SQL queries can run for -- time is in ms
    #uncomment to enable a 10 minute timeout
    #db_statement_timeout: "600000"

    # Uncommit to speed up slow queries by setting the Postgresql work_mem parameter to this value
    # By default the initial Postgresql value of work_mem is used
    # large_work_mem: "3GB"

    # An experiment parameter to dump stack traces in error message even if not in debug mode
    # NOTE: may leak DB passwords and is not to be use in production
    always_show_stack_traces: "no"

    # reCAPTCHA public key (used to prevent brute-force in the password reset form)
    # The default value was set up for http://127.0.0.1 and is a global key (should work across all domains)
    recaptcha_public_key: "6LfEVt0SAAAAAFwQI0pOZ1bTHgDTpQcMeQY6VLd_"

    # reCAPTCHA private key (used to prevent brute-force in the password reset form)
    # The default value was set up for http://127.0.0.1 and is a global key (should work across all domains)
    recaptcha_private_key: "6LfEVt0SAAAAABmI-8IJmx4g93eNcSeyeCxvLMs2"

    #uncomment to make the public homepage the default start page
    default_home_page: "admin/media/list"

    # downloads id under which to strip all non-ascii characters
    #ascii_hack_downloads_id: 123456789

    # settings for mediawords_web_store.pl script that does in process parallel fetching
    # web_store_num_parallel: 10
    # web_store_timeout: 90
    # web_store_per_domain_timeout: 1

    # tablespace in which to create temporary tables -- defaults to the postgres default
    # temporary_table_tablespace: temporary_tablespace

    # url for solr word counting url.  if this is set, fetch word counts from a remote server
    # using this url; otherwise, generate word counts locally
    # solr_wc_url: http://localhost/api/v2/wc

    # mc api key for appending to sol_wc_url for fetching remote word counts
    # solr_wc_key: FOO

    # URLs for Solr queries; include multiple to make Media Cloud choose a random URL from
    # the list for each Solr query
    solr_url:

        # Standalone Solr instance...
        - http://localhost:8983/solr

        # ...or SolrCloud shards
        #- http://127.0.0.1:7981/solr
        #- http://127.0.0.1:7982/solr
        #- http://127.0.0.1:7983/solr
        #- http://127.0.0.1:7984/solr
        #- http://127.0.0.1:7985/solr
        #- http://127.0.0.1:7986/solr
        #- http://127.0.0.1:7987/solr
        #- http://127.0.0.1:7988/solr

    # Solr importer configuration
    solr_import:
        # Stories to import into Solr on a single run
        max_queued_stories: 100000

    # set to "yes" to skip requirement to run on the correct database schema version
    # ignore_schema_version: "no"

    # increment wc_cache_version to invalidate existing cache
    # wc_cache_version: 1

<<<<<<< HEAD
    # list of emails to which to send all topic alerts
    # topic_alert_emails:
    #     - topicupdates@mediacloud.org
    #     - slackupdates@mediacloud.org
=======
    # No idea what this is really.
    max_solr_seed_query_stories: 250000
>>>>>>> a34f2f3e
<|MERGE_RESOLUTION|>--- conflicted
+++ resolved
@@ -418,12 +418,7 @@
     # increment wc_cache_version to invalidate existing cache
     # wc_cache_version: 1
 
-<<<<<<< HEAD
     # list of emails to which to send all topic alerts
     # topic_alert_emails:
     #     - topicupdates@mediacloud.org
-    #     - slackupdates@mediacloud.org
-=======
-    # No idea what this is really.
-    max_solr_seed_query_stories: 250000
->>>>>>> a34f2f3e
+    #     - slackupdates@mediacloud.org