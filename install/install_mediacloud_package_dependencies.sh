#!/bin/bash

set -u
set -o errexit


VAGRANT_URL_DEBIAN="https://releases.hashicorp.com/vagrant/1.9.1/vagrant_1.9.1_x86_64.deb"
ERLANG_APT_GPG_KEY_URL="http://packages.erlang-solutions.com/ubuntu/erlang_solutions.asc"
ERLANG_APT_REPOSITORY_URL="http://packages.erlang-solutions.com/ubuntu"
RABBITMQ_PACKAGECLOUD_SCRIPT="https://packagecloud.io/install/repositories/rabbitmq/rabbitmq-server/script.deb.sh"

<<<<<<< HEAD
# Erlang version to install on Ubuntu < 16.04:
#
# Update rabbitmq_wrapper.sh too!
#
# Newest Erlang version (18.3 at the time of writing) has memory handling issues, see:
# https://groups.google.com/forum/#!topic/rabbitmq-users/7K0Ac5tWUIY
#
ERLANG_OLD_UBUNTU_APT_VERSION="1:17.5.3"

# RabbitMQ version to install on Ubuntu < 16.04:
#
# Update rabbitmq_wrapper.sh too!
#
# Newest RabbitMQ version (3.6.6 at the time of writing) does not install on 12.04 anymore because:
#
# The following packages have unmet dependencies:
#  rabbitmq-server : Depends: init-system-helpers (>= 1.13~) but it is not installable
#
RABBITMQ_OLD_UBUNTU_APT_VERSION="3.6.2-1"


function echo_vagrant_instructions {
    cat <<EOF
You might want to install Vagrant to set up automatic Media Cloud unit testing
on VirtualBox / Amazon EC2 machines. Download and install Vagrant from:

http://downloads.vagrantup.com/

You don't need Vagrant to run Media Cloud, so install it only if you know what
you're doing.

When you have installed Vagrant (or chose to not install it at all), make sure
that you have "vagrant" binary somewhere (e.g. in /usr/bin/vagrant) and run
this script again with the environment variable SKIP_VAGRANT_TEST being set as
such:

SKIP_VAGRANT_TEST=1 $0
EOF
}

# Version comparison functions
function verlte() {
    [  "$1" = "`echo -e "$1\n$2" | sort -V | head -n1`" ]
}

function verlt() {
    [ "$1" = "$2" ] && return 1 || verlte "$1" "$2"
}


echo "Installing Media Cloud system dependencies..."
echo

if [ `uname` == 'Darwin' ]; then

    # Mac OS X

    if [ ! -x /usr/local/bin/brew ]; then
        cat <<EOF
You'll need Homebrew <http://mxcl.github.com/homebrew/> to install the required
packages on Mac OS X. It might be possible to do that manually with
Fink <http://www.finkproject.org/> or MacPorts <http://www.macports.org/>, but
you're at your own here.
EOF
        exit 1
    fi

    if [ ! -x /usr/bin/gcc ]; then
        cat <<EOF
As a dependency to Homebrew, you need to install Xcode (available as a free
download from Mac App Store or from http://developer.apple.com/) and Xcode's
"Command Line Tools" (open Xcode, go to "Xcode" -> "Preferences...", select
"Downloads", choose "Components", click "Install" near the "Command Line Tools"
entry, wait for a while.
EOF
        exit 1
    fi

    # Homebrew now installs Python 3.6 by default, so we need older Python 3.5 which is best installed as a .pkg
    command -v python3.5 >/dev/null 2>&1 || {
        echo "Media Cloud requires Python 3.5.1."
        echo
        echo "Please install the 'Mac OS X 64-bit/32-bit installer' manually from the following link:"
        echo
        echo "    https://www.python.org/downloads/release/python-351/"
        echo
        exit 1
    }

    echo "Installing Media Cloud dependencies with Homebrew..."
    brew install \
        coreutils \
        cpanminus \
        curl \
        gawk \
        graphviz --with-bindings \
        homebrew/dupes/tidy \
        hunspell \
        libyaml \
        logrotate \
        mecab \
        netcat \
        openssl \
        python \
        rabbitmq \
        #

    echo "Installing Media Cloud dependencies with cpanm..."
    sudo cpanm \
        Graph \
        Graph::Writer::GraphViz \
        GraphViz \
        HTML::Entities \
        HTML::Parser \
        Lingua::Stem::Snowball \
        List::AllUtils \
        List::MoreUtils \
        OpenGL \
        Perl::Tidy \
        Readonly \
        Readonly::XS \
        Test::WWW::Mechanize \
        version \
        XML::LibXML \
        XML::LibXML::Simple \
        XML::Parser \
        XML::SAX::Expat \
        YAML \
        YAML::LibYAML \
        YAML::Syck \
        #

   if [ ! "${SKIP_VAGRANT_TEST:+x}" ]; then
        if [ ! -x /usr/bin/vagrant ]; then
            echo_vagrant_instructions
            exit 1
        fi
    fi

else

    # assume Ubuntu
    source /etc/lsb-release

    echo "Installing curl..."
    sudo apt-get -y install curl

    # Apt's versions of Supervisor, Vagrant, RabbitMQ are too old
    OBSOLETE_APT_PACKAGES=(supervisor vagrant rabbitmq-server)
    for obsolete_package in "${OBSOLETE_APT_PACKAGES[@]}"; do
        dpkg-query -l "$obsolete_package" | grep "^ii" >/dev/null 2>&1 && {
            echo "Installed package '$obsolete_package' from APT is too old, removing..."
            sudo apt-get -y remove $obsolete_package
        }
    done

    #
    # Erlang:

    if verlt "$DISTRIB_RELEASE" "14.04"; then
        # Ubuntu < 14.04 APT's version of Erlang is too old (needed by RabbitMQ)
        echo "Removing system package Erlang on Ubuntu 12.04 because it's too old..."
        sudo apt-get -y remove erlang*

        # Install and hold specific version of Erlang
        echo "Installing Erlang from Erlang Solutions..."
        curl "$ERLANG_APT_GPG_KEY_URL" | sudo apt-key add -
        echo "deb $ERLANG_APT_REPOSITORY_URL precise contrib" | \
            sudo tee -a /etc/apt/sources.list.d/erlang-solutions.list
        sudo apt-get -y update

        sudo apt-get -y install esl-erlang="$ERLANG_OLD_UBUNTU_APT_VERSION" erlang-mode="$ERLANG_OLD_UBUNTU_APT_VERSION"
        sudo apt-mark hold erlang-mode esl-erlang
    fi

    #
    # RabbitMQ:

    # Ubuntu (all versions) APT's version of RabbitMQ is too old
    # (we need 3.6.0+ to support priorities and lazy queues)
    echo "Adding RabbitMQ GPG key for Apt..."
    curl -s "$RABBITMQ_PACKAGECLOUD_SCRIPT" | sudo bash

    if verlt "$DISTRIB_RELEASE" "14.04"; then
        # Newest RabbitMQ does not work anymore on 12.04
        sudo apt-get -y install rabbitmq-server="$RABBITMQ_OLD_UBUNTU_APT_VERSION"
        sudo apt-mark hold rabbitmq-server
    else
        sudo apt-get -y install rabbitmq-server
    fi

    #
    # OpenJDK:
    
    if verlt "$DISTRIB_RELEASE" "16.04"; then
        # Solr 6+ requires Java 8 which is unavailable before 16.04
        echo "Adding Java 8 PPA repository to Ubuntu 12.04..."
        sudo apt-get -y install python-software-properties
        sudo add-apt-repository -y ppa:openjdk-r/ppa
        sudo apt-get update
    fi

    # Python version to install
    if verlt "$DISTRIB_RELEASE" "16.04"; then
        # We require at least Python 3.5 (12.04 only has 3.2 which doesn't work with newest Pip)
        echo "Adding Python 3.5 PPA repository to Ubuntu 12.04..."
        sudo apt-get -y install python-software-properties
        sudo add-apt-repository -y ppa:fkrull/deadsnakes
        sudo apt-get update
    fi

    # Install the rest of the packages
    echo "Installing Media Cloud dependencies with APT..."
    sudo apt-get --assume-yes install \
        build-essential \
        cpanminus \
        curl \
        expat \
        g++ \
        gawk \
        gcc \
        graphviz \
        graphviz-dev \
        graphviz-doc \
        hunspell \
        libdb-dev \
        libexpat1-dev \
        libgraph-writer-graphviz-perl \
        libgraphviz-dev \
        libgraphviz-perl \
        liblist-allutils-perl \
        liblist-moreutils-perl \
        liblocale-maketext-lexicon-perl \
        libopengl-perl \
        libreadonly-perl \
        libreadonly-xs-perl \
        libtest-www-mechanize-perl \
        libtidy-dev \
        libxml2-dev \
        libxml2-dev \
        libxslt1-dbg \
        libxslt1-dev \
        libxslt1.1 \
        libyaml-dev \
        libyaml-syck-perl \
        logrotate \
        make \
        netcat \
        openjdk-8-jdk \
        perl-doc \
        postgresql-server-dev-all \
        python-pip \
        python2.7 \
        python2.7-dev \
        python3.5 \
        python3.5-dev \
        realpath \
        unzip \
        #

    echo "Installing MeCab..."
    if verlt "$DISTRIB_RELEASE" "16.04"; then

        # Compile Mecab 0.996 manually (12.04's package is too old)
        MECAB_TARBALL_URL="https://distfiles.macports.org/mecab/mecab-0.996.tar.gz"
        MECAB_TEMP_DIR=`mktemp -d -t mecabXXXXX`
        MECAB_TEMP_FILE="$MECAB_TEMP_DIR/mecab.tar.gz"
        MECAB_TEMP_DEST_DIR="$MECAB_TEMP_DIR/mecab/"

        wget --quiet -O "$MECAB_TEMP_FILE" "$MECAB_TARBALL_URL"
        mkdir -p "$MECAB_TEMP_DEST_DIR"
        tar -xf "$MECAB_TEMP_FILE" -C "$MECAB_TEMP_DEST_DIR" --strip-components=1
        
        (cd "$MECAB_TEMP_DEST_DIR" && ./configure --prefix=/usr --with-charset=utf8)
        (cd "$MECAB_TEMP_DEST_DIR" && sudo make install -j `getconf _NPROCESSORS_ONLN`)

    else
        # Install Mecab normally
        sudo apt-get --assume-yes install \
            libmecab-dev \
            mecab \
            #
    fi

    # Choose to use OpenJDK 8 by default
    PATH="$PATH:/usr/sbin"
    echo "Selecting Java 8..."
    sudo update-java-alternatives -s `update-java-alternatives --list | grep java-1.8 | awk '{ print $3 }'`

    # Install / upgrade Setuptools before installing Python dependencies
    wget https://bootstrap.pypa.io/ez_setup.py -O - | sudo python2.7 -

    # Disable system-wide RabbitMQ server (we will start and use our very own instance)
    echo "Stopping and disabling system's RabbitMQ instance..."
    sudo update-rc.d rabbitmq-server disable
    sudo service rabbitmq-server stop

    # Install an up-to-date version of Vagrant
    if [ ! "${SKIP_VAGRANT_TEST:+x}" ]; then
        if [ ! -x /usr/bin/vagrant ]; then

            echo "Installing Vagrant..."

            # Try to download and install
            VAGRANT_TEMP_DIR=`mktemp -d -t vagrantXXXXX`
            VAGRANT_TEMP_FILE="$VAGRANT_TEMP_DIR/vagrant.deb"

            wget --quiet -O "$VAGRANT_TEMP_FILE" "$VAGRANT_URL_DEBIAN" || {
                echo "Unable to fetch Vagrant from $VAGRANT_URL_DEBIAN; maybe the URL is outdated?"
                echo
                echo_vagrant_instructions
                exit 1
            }

            sudo dpkg -i "$VAGRANT_TEMP_FILE" || {
                echo "Unable to install Vagrant from $VAGRANT_TEMP_FILE."
                echo
                echo_vagrant_instructions
                exit 1
            }

            rm -rf "$VAGRANT_TEMP_DIR"

            if [ ! -x /usr/bin/vagrant ]; then    # Installed?
                echo "I have tried to install Vagrant manually but failed."
                echo
                echo_vagrant_instructions
                exit 1
            fi

            # Install AWS plugin (https://github.com/mitchellh/vagrant-aws)
            vagrant plugin install vagrant-aws
        fi
    fi

fi
=======
echo "Installing PostgreSQL server packages..."
./install/install_postgresql_server_packages.sh

echo "Installing system package dependencies..."
./install/install_mediacloud_system_package_dependencies.sh
>>>>>>> 309afaf1
<|MERGE_RESOLUTION|>--- conflicted
+++ resolved
@@ -4,12 +4,11 @@
 set -o errexit
 
 
-VAGRANT_URL_DEBIAN="https://releases.hashicorp.com/vagrant/1.9.1/vagrant_1.9.1_x86_64.deb"
+VAGRANT_URL_DEBIAN="https://releases.hashicorp.com/vagrant/1.9.3/vagrant_1.9.3_x86_64.deb"
 ERLANG_APT_GPG_KEY_URL="http://packages.erlang-solutions.com/ubuntu/erlang_solutions.asc"
 ERLANG_APT_REPOSITORY_URL="http://packages.erlang-solutions.com/ubuntu"
 RABBITMQ_PACKAGECLOUD_SCRIPT="https://packagecloud.io/install/repositories/rabbitmq/rabbitmq-server/script.deb.sh"
 
-<<<<<<< HEAD
 # Erlang version to install on Ubuntu < 16.04:
 #
 # Update rabbitmq_wrapper.sh too!
@@ -19,17 +18,6 @@
 #
 ERLANG_OLD_UBUNTU_APT_VERSION="1:17.5.3"
 
-# RabbitMQ version to install on Ubuntu < 16.04:
-#
-# Update rabbitmq_wrapper.sh too!
-#
-# Newest RabbitMQ version (3.6.6 at the time of writing) does not install on 12.04 anymore because:
-#
-# The following packages have unmet dependencies:
-#  rabbitmq-server : Depends: init-system-helpers (>= 1.13~) but it is not installable
-#
-RABBITMQ_OLD_UBUNTU_APT_VERSION="3.6.2-1"
-
 
 function echo_vagrant_instructions {
     cat <<EOF
@@ -59,6 +47,14 @@
     [ "$1" = "$2" ] && return 1 || verlte "$1" "$2"
 }
 
+# Use this function to deal with the Travis CI error
+# that occurs when installing a package that is already installed
+# but a lower version:
+# Error: coreutils-8.25 already installed
+# To install this version, first `brew unlink coreutils`
+function brew_install_or_upgrade() {
+    brew ls --versions "$1" > /dev/null && echo brew upgrade "$1" || echo brew install "$@"
+}
 
 echo "Installing Media Cloud system dependencies..."
 echo
@@ -88,39 +84,56 @@
         exit 1
     fi
 
-    # Homebrew now installs Python 3.6 by default, so we need older Python 3.5 which is best installed as a .pkg
-    command -v python3.5 >/dev/null 2>&1 || {
-        echo "Media Cloud requires Python 3.5.1."
-        echo
-        echo "Please install the 'Mac OS X 64-bit/32-bit installer' manually from the following link:"
-        echo
-        echo "    https://www.python.org/downloads/release/python-351/"
-        echo
-        exit 1
-    }
+    set +u
+    if [ "$CI" == "true" ]; then
+        echo "CI mode. Installing Python 3.5.3 automatically using pyenv"
+        brew_install_or_upgrade "pyenv"
+        pyenv install --skip-existing 3.5.3
+        pyenv local 3.5.3
+        pyenv rehash
+    else
+        # Homebrew now installs Python 3.6 by default, so we need older Python 3.5 which is best installed as a .pkg
+        command -v python3.5 >/dev/null 2>&1 || {
+            echo "Media Cloud requires Python 3.5.+"
+            echo
+            echo "Please install the 'Mac OS X 64-bit/32-bit installer' manually from the following link:"
+            echo
+            echo "    https://www.python.org/downloads/release/python-351/"
+            echo
+            echo "Or if using pyenv, run:"
+            echo
+            echo "    pyenv install 3.5.3"
+            echo
+            exit 1
+        }
+    fi
+    set -u
 
     echo "Installing Media Cloud dependencies with Homebrew..."
-    brew install \
-        coreutils \
-        cpanminus \
-        curl \
-        gawk \
-        graphviz --with-bindings \
-        homebrew/dupes/tidy \
-        hunspell \
-        libyaml \
-        logrotate \
-        mecab \
-        netcat \
-        openssl \
-        python \
-        rabbitmq \
-        #
-
+    brew_install_or_upgrade "coreutils"
+    brew_install_or_upgrade "cpanminus"
+    brew_install_or_upgrade "curl"
+    brew_install_or_upgrade "gawk"
+    brew_install_or_upgrade "tidy-html5"
+    brew_install_or_upgrade "hunspell"
+    brew_install_or_upgrade "libyaml"
+    brew_install_or_upgrade "logrotate"
+    brew_install_or_upgrade "mecab"
+    brew_install_or_upgrade "netcat"
+    brew_install_or_upgrade "openssl"
+    brew_install_or_upgrade "perl"
+    brew_install_or_upgrade "python"
+    brew_install_or_upgrade "rabbitmq"
+
+    # using options when running brew install apply to all listed packages being installed
+    brew_install_or_upgrade "graphviz" --with-bindings
+
+    # Fixes: Can't locate XML/SAX.pm in @INC
+    # https://rt.cpan.org/Public/Bug/Display.html?id=62289
+    unset MAKEFLAGS
     echo "Installing Media Cloud dependencies with cpanm..."
-    sudo cpanm \
+    cpanm \
         Graph \
-        Graph::Writer::GraphViz \
         GraphViz \
         HTML::Entities \
         HTML::Parser \
@@ -142,8 +155,12 @@
         YAML::Syck \
         #
 
+    # fix failing outdated test on GraphViz preventing install
+    # https://rt.cpan.org/Public/Bug/Display.html?id=41776
+    cpanm --force Graph::Writer::GraphViz
+
    if [ ! "${SKIP_VAGRANT_TEST:+x}" ]; then
-        if [ ! -x /usr/bin/vagrant ]; then
+        if ! command -v vagrant > /dev/null 2>&1; then
             echo_vagrant_instructions
             exit 1
         fi
@@ -166,59 +183,29 @@
         }
     done
 
+    # RabbitMQ
     #
-    # Erlang:
-
-    if verlt "$DISTRIB_RELEASE" "14.04"; then
-        # Ubuntu < 14.04 APT's version of Erlang is too old (needed by RabbitMQ)
-        echo "Removing system package Erlang on Ubuntu 12.04 because it's too old..."
-        sudo apt-get -y remove erlang*
-
-        # Install and hold specific version of Erlang
-        echo "Installing Erlang from Erlang Solutions..."
-        curl "$ERLANG_APT_GPG_KEY_URL" | sudo apt-key add -
-        echo "deb $ERLANG_APT_REPOSITORY_URL precise contrib" | \
-            sudo tee -a /etc/apt/sources.list.d/erlang-solutions.list
-        sudo apt-get -y update
-
-        sudo apt-get -y install esl-erlang="$ERLANG_OLD_UBUNTU_APT_VERSION" erlang-mode="$ERLANG_OLD_UBUNTU_APT_VERSION"
-        sudo apt-mark hold erlang-mode esl-erlang
-    fi
-
-    #
-    # RabbitMQ:
-
     # Ubuntu (all versions) APT's version of RabbitMQ is too old
     # (we need 3.6.0+ to support priorities and lazy queues)
     echo "Adding RabbitMQ GPG key for Apt..."
     curl -s "$RABBITMQ_PACKAGECLOUD_SCRIPT" | sudo bash
 
-    if verlt "$DISTRIB_RELEASE" "14.04"; then
-        # Newest RabbitMQ does not work anymore on 12.04
-        sudo apt-get -y install rabbitmq-server="$RABBITMQ_OLD_UBUNTU_APT_VERSION"
-        sudo apt-mark hold rabbitmq-server
-    else
-        sudo apt-get -y install rabbitmq-server
-    fi
-
-    #
-    # OpenJDK:
-    
+    # OpenJDK
     if verlt "$DISTRIB_RELEASE" "16.04"; then
         # Solr 6+ requires Java 8 which is unavailable before 16.04
-        echo "Adding Java 8 PPA repository to Ubuntu 12.04..."
+        echo "Adding Java 8 PPA repository to older Ubuntu..."
         sudo apt-get -y install python-software-properties
         sudo add-apt-repository -y ppa:openjdk-r/ppa
-        sudo apt-get update
+        sudo apt-get -q update
     fi
 
     # Python version to install
     if verlt "$DISTRIB_RELEASE" "16.04"; then
-        # We require at least Python 3.5 (12.04 only has 3.2 which doesn't work with newest Pip)
-        echo "Adding Python 3.5 PPA repository to Ubuntu 12.04..."
+        # We require at least Python 3.5 (14.04 only has 3.4 which doesn't work with newest Pip)
+        echo "Adding Python 3.5 PPA repository to older Ubuntu..."
         sudo apt-get -y install python-software-properties
         sudo add-apt-repository -y ppa:fkrull/deadsnakes
-        sudo apt-get update
+        sudo apt-get -q update
     fi
 
     # Install the rest of the packages
@@ -237,16 +224,7 @@
         hunspell \
         libdb-dev \
         libexpat1-dev \
-        libgraph-writer-graphviz-perl \
         libgraphviz-dev \
-        libgraphviz-perl \
-        liblist-allutils-perl \
-        liblist-moreutils-perl \
-        liblocale-maketext-lexicon-perl \
-        libopengl-perl \
-        libreadonly-perl \
-        libreadonly-xs-perl \
-        libtest-www-mechanize-perl \
         libtidy-dev \
         libxml2-dev \
         libxml2-dev \
@@ -254,19 +232,17 @@
         libxslt1-dev \
         libxslt1.1 \
         libyaml-dev \
-        libyaml-syck-perl \
         logrotate \
         make \
         netcat \
         openjdk-8-jdk \
-        perl-doc \
         postgresql-server-dev-all \
         python-pip \
         python2.7 \
         python2.7-dev \
         python3.5 \
         python3.5-dev \
-        realpath \
+        rabbitmq-server \
         unzip \
         #
 
@@ -340,16 +316,12 @@
                 exit 1
             fi
 
+            # Temporary hack to overcome https://github.com/mitchellh/vagrant-aws/issues/510
+            vagrant plugin install --plugin-version 1.43 fog-core
+
             # Install AWS plugin (https://github.com/mitchellh/vagrant-aws)
             vagrant plugin install vagrant-aws
         fi
     fi
 
-fi
-=======
-echo "Installing PostgreSQL server packages..."
-./install/install_postgresql_server_packages.sh
-
-echo "Installing system package dependencies..."
-./install/install_mediacloud_system_package_dependencies.sh
->>>>>>> 309afaf1
+fi