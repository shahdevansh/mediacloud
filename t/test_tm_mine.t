--- conflicted
+++ resolved
@@ -347,21 +347,7 @@
             start_date          => $start_date,
             end_date            => $end_date
 
-<<<<<<< HEAD
-    $db->query(
-        <<SQL,
-        INSERT INTO topic_dates (topics_id, start_date, end_date, boundary)
-        VALUES (
-            ?,
-            NOW() - interval '1 month',
-            NOW() + interval '1 month',
-            't'
-        )
-SQL
-        $topic->{ topics_id }
-=======
-        }
->>>>>>> 645d2c66
+        }
     );
 
     seed_unlinked_urls( $db, $topic, $sites );
