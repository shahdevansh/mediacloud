--- conflicted
+++ resolved
@@ -411,22 +411,13 @@
     my $tag_set = $db->create( 'tag_sets', { name => $name } );
 
     my $topic = {
-<<<<<<< HEAD
-        name              => $name,
-        pattern           => $name,
-        solr_seed_query   => $name,
-        description       => $name,
-        topic_tag_sets_id => $tag_set->{ tag_sets_id },
-        is_public         => normalize_boolean_for_db( $is_public )
-=======
         name            => $name,
         pattern         => $name,
         solr_seed_query => $name,
         description     => $name,
-        is_public       => $is_public ? 1 : 0,
+        is_public       => normalize_boolean_for_db( $is_public ),
         start_date      => '2017-01-01',
         end_date        => '2017-02-01',
->>>>>>> 645d2c66
     };
 
     $topic = $db->create( 'topics', $topic );
