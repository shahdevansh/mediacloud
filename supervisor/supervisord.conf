--- conflicted
+++ resolved
@@ -14,13 +14,9 @@
 logfile = %(here)s/../data/supervisor_logs/supervisord.log  ; main log file (default $CWD/supervisord.log)
 pidfile = %(here)s/supervisord.pid                          ; supervisord pidfile (default supervisord.pid)
 childlogdir = %(here)s/../data/supervisor_logs/             ; ('AUTO' child log dir, default $TEMP)
-<<<<<<< HEAD
-directory = %(here)s/../                                    ; chroot to Media Cloud's root directory    
+directory = %(here)s/../                                    ; chroot to Media Cloud's root directory
 nocleanup = true                                            ; don't remove process logs after stopping the process
                                                             ; (will be useful if there's a need to debug Gearman workers)
-=======
-directory = %(here)s/../                                    ; chroot to Media Cloud's root directory
->>>>>>> e448748a
 
 ; The below section must remain in the config file for RPC (supervisorctl /
 ; web interface) to work, additional interfaces may be added by defining them
