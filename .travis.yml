language: perl
# Installing up-to-date Erlang requires root
sudo: true
perl:
    - "5.22"
addons:
    postgresql: "9.3"
    hosts:
        - mediacloud.local
cache:
    directories:
        # Carton dependencies
        - local/
before_cache:
    - rm -f $HOME/.cache/pip/log/debug.log
env:
    global:
        # Facebook Graph API credentials for testing:
        # * MC_FACEBOOK_APP_ID
        # * MC_FACEBOOK_APP_SECRET
        - secure: "TklAqxPSqywPk5khp54R7iYW9jGfuWYiVC7xY3wiO8GQHRpW3b0a6zR3yEbeBMvKMt5b1IaCCJwuyasP/W0xPopqozqJFr/6045/tfTqRQ7/Bo6noJ1a640yLjjDzlGenHqkTCbhp5y4kaT2BS1IoTi423FOXQB1OVTpVD55jAw="
        - secure: "A9bwQIK5W8VyQlpdnoA6LhKTcllytTS/8ueyzi9Y7F6xFdD2sFnfTy6UgpFIzgtVezYJYqy7Wcr1RiC3ybOmsE4FSYRTptrEdu4Pf/nI/LRxDE+sF2kPDGrXRD8iTL5+K2h5DMbBG2NsoflC+qRgn1W9f/Ey1gMsmCyOJJCnufw="
        # Amazon S3 test bucket credentials:
        # * MC_AMAZON_S3_TEST_ACCESS_KEY_ID
        # * MC_AMAZON_S3_TEST_SECRET_ACCESS_KEY
        # * MC_AMAZON_S3_TEST_BUCKET_NAME
        # * MC_AMAZON_S3_TEST_DIRECTORY_NAME
        - secure: "DpYY9zJCMOABwBUhW5tTLRjWgKKNgkWBH/i5x2hJTSkY53erpaaqTPzs/loGbiV1Q+TUu0PWPqRQh9eovDKd2/l2taXECbQi+gY/VprlYK4rqruLXci9mxJepIp9imITiCwxZB9hYI3BDxQYBvPDx0coklEi5bG017HZNlwYQfg="
        - secure: "ONqZb6dPH8uNcCVkLH722JPhP4Zua8QjbYcj24ob27LVrjh9UbSAUVMu+3XVczY0dERsGGcqH2bhaG3WYINAs0wnbyPfbAokHtRSrIcDfSfVkDfCzJkYl7jc1Dhc/lV/pe6ygqtGZQG+Whx/dKf6DpCJmpEekeHavwVDxzC1D+4="
        - secure: "Y3poZS6KCMfAyXmAG4hvHhCtaUHLl3UwB2CYjDLp2ki86tDtG7JfEJp2Q/8C610nzBw6WlA8bdljM9dxNHR6aEGHPxLz1NsGMLw8xYZFoMrw6RMpRq6BLcraylAmVZAFC2GTClqzHMWfW6mCQ5a5OznUWsJ6n4tP0aoPLjRpUgw="
        - secure: "GHU56Kl7zaE00MZeaPqie3e8xoxLaGnh3A03xZbG8/707tPtBsPLfPDaCSQf9PSstajVjPik+tUNuOTgyz9AD5ma3dwPdJ6VhpFNS/DD8+CDlojmgEfuvaVD7Bi3sLFuop/PWrNoi0pND45lv8O8shQ1WruHEWPgYxW10vd3Q7Y="
        # Univision API test credentials:
        # * MC_UNIVISION_TEST_URL
        # * MC_UNIVISION_TEST_CLIENT_ID
        # * MC_UNIVISION_TEST_CLIENT_SECRET
        - secure: "OJQnQvZNiusSPuHDndQfPjuNW5Gp3MlzfC/d91YIdh4ftyCso8Jy1LInetml2yNhSnTVe86sCarZ4v4f3/5wfkCuJc5Y7ph0Ij6LfqXdPhVSe+HsxQoAA60EbmcH0Ho/K3Y7LZOV+dqvWcvkrfdYPUQB9Qid2tHJYv4+JndycNM="
        - secure: "U4UiJwK5fsezvZOGsgW0v6hPiqXGor0Er6DAtlb7AE/qBx5j4goHYi4SsjMGX21pzFxlo+MmT6oGFj1rDf4uoF6TXW5UZn2fLsCYXrHRaQ7hJXog+tSw7CpAoR6mlXfxti6I83ln53GIgqhpzoZXscdS21r0q/vv8aFRT7dD8Ec="
        - secure: "Fw42BMs0PDUn3ouHbeDwps28BolRQuLcHtvax25sbFd6novSIpns/01c31pZy8LkOYSb0fDqnrx3zTYh468CctJks4cDRPTn8xjPMGP5mnrOxdQbVHLFD5nqo/bpOzvdUmBWj8t7r96C8x6PNqxfsQqeinzHi1e2wMbDyxGdFHQ="
        # Superglue test feed URL:
        # * MC_SUPERGLUE_TEST_URL
        - secure: "BzZcSjsuihkDowYPRz0F2HRiZ9LbEJkPXJpL8sRTBp1exbKAyfQ2+pXm3k2d34utp/gNiLlL+GFDmm7dr9wZ82DSqouBC8UJa3gaL/AeBrdXngaJbBeUqIWiDhsZFkf5F3V0J3r+7CxEAQVhU8hAPE7LB4VFjSYgXGZfoAMcdCw="
        # Do not ask for confirmation when running ./script/mediawords_create_db.pl
        - MEDIAWORDS_CREATE_DB_DO_NOT_CONFIRM=1
<<<<<<< HEAD
        # Enable Python API tests in ./script/run_test_suite_for_devel_cover.sh
        - MEDIACLOUD_ENABLE_PYTHON_API_TESTS=1
=======
        # Test PythonReadability extractor method in t/test_extractor.t
        - MC_TEST_EXTRACTOR_PYTHONREADABILITY=1
>>>>>>> 6b022e9c
        # let tests know that they are running on travis
        - MC_SKIP_RABBIT_OPEN_FILES_LIMIT_CHECK=1
before_install:
    # Install APT packages (not PostgreSQL though)
    - ./install_scripts/install_mediacloud_system_package_dependencies.sh
    # Install Python dependencies
    - travis_retry ./install_scripts/install_python_dependencies.sh
    # Set up kernel and PostgreSQL parameters
    - ./install_scripts/set_kernel_parameters.sh
    - ./install_scripts/set_postgresql_parameters.sh
    # Create + switch to the Media Cloud's Perlbrew library
    - perlbrew lib create mediacloud
    - perlbrew switch @mediacloud
    # Set up Perl and module dependencies (dependencies might be restored from
    # cache into "local/" already in which case we just check if Carton is
    # happy with the current setup)
    - ./install_scripts/install_mc_perlbrew_and_modules.sh
install:
    # Use default configuration
    - cp mediawords.yml.dist mediawords.yml
    # Create PostgreSQL database
    - ./install_scripts/create_default_db_user_and_databases.sh
before_script:
    # Initialize PostgreSQL database
    - ./script/run_with_carton.sh ./script/mediawords_create_db.pl
script:
    # Run Media Cloud's test suite, report test coverage to https://coveralls.io/r/berkmancenter/mediacloud
    - ./script/run_test_suite_for_devel_cover.sh coveralls --destroy-solr<|MERGE_RESOLUTION|>--- conflicted
+++ resolved
@@ -41,13 +41,6 @@
         - secure: "BzZcSjsuihkDowYPRz0F2HRiZ9LbEJkPXJpL8sRTBp1exbKAyfQ2+pXm3k2d34utp/gNiLlL+GFDmm7dr9wZ82DSqouBC8UJa3gaL/AeBrdXngaJbBeUqIWiDhsZFkf5F3V0J3r+7CxEAQVhU8hAPE7LB4VFjSYgXGZfoAMcdCw="
         # Do not ask for confirmation when running ./script/mediawords_create_db.pl
         - MEDIAWORDS_CREATE_DB_DO_NOT_CONFIRM=1
-<<<<<<< HEAD
-        # Enable Python API tests in ./script/run_test_suite_for_devel_cover.sh
-        - MEDIACLOUD_ENABLE_PYTHON_API_TESTS=1
-=======
-        # Test PythonReadability extractor method in t/test_extractor.t
-        - MC_TEST_EXTRACTOR_PYTHONREADABILITY=1
->>>>>>> 6b022e9c
         # let tests know that they are running on travis
         - MC_SKIP_RABBIT_OPEN_FILES_LIMIT_CHECK=1
 before_install:
