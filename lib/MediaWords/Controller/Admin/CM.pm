--- conflicted
+++ resolved
@@ -14,13 +14,10 @@
 use MediaWords::CM::Dump;
 use MediaWords::CM::Mine;
 use MediaWords::DBI::Activities;
-<<<<<<< HEAD
 use MediaWords::CM::Mine::Spider;
 use Gearman::JobScheduler;
 use MediaWords::GearmanFunction::CM::MineControversy;
-=======
 use MediaWords::DBI::Stories;
->>>>>>> 9311af76
 
 use constant ROWS_PER_PAGE => 25;
 
@@ -991,7 +988,8 @@
 
     for my $stories_id ( @{ $stories_ids } )
     {
-        _remove_story_from_controversy( $db, $stories_id, $controversies_id, $c->user->username, $c->req->params->{ reason } );
+        _remove_story_from_controversy( $db, $stories_id, $controversies_id, $c->user->username,
+            $c->req->params->{ reason } );
     }
 
     my $status_msg = scalar( @{ $stories_ids } ) . " stories removed from controversy.";
@@ -1071,9 +1069,8 @@
         $db->begin;
 
         eval {
-            map {
-                _remove_story_from_controversy( $db, $_->{ stories_id }, $controversies_id, $c->user->username, $reason )
-            } @{ $stories };
+            map { _remove_story_from_controversy( $db, $_->{ stories_id }, $controversies_id, $c->user->username, $reason ) }
+              @{ $stories };
         };
         if ( $@ )
         {
@@ -1178,9 +1175,7 @@
         MediaWords::CM::Mine::remove_story_from_controversy( $db, $stories_id, $controversies_id );
 
         # Log the activity
-        my $change = {
-            'stories_id' => $stories_id + 0
-        };
+        my $change = { 'stories_id' => $stories_id + 0 };
         unless (
             MediaWords::DBI::Activities::log_activity(
                 $db, 'cm_remove_story_from_controversy',
