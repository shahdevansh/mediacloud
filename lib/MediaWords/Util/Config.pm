--- conflicted
+++ resolved
@@ -70,10 +70,6 @@
 
     $config->{ mediawords }->{ script_dir }                       ||= "$_base_dir/script";
     $config->{ mediawords }->{ data_dir }                         ||= "$_base_dir/data";
-<<<<<<< HEAD
-    $config->{ mediawords }->{ always_show_stack_traces }         ||= "no";
-    $config->{ mediawords }->{ disable_json_top_500_words_cache } ||= "no";
-=======
     $config->{ mediawords }->{ language }                         ||= "en_US_and_ru_RU";
     $config->{ mediawords }->{ user_agent }                       ||= "Mozilla/5.0 (Linux) MediaCloud/1.0";
     $config->{ mediawords }->{ owner }                            ||= "mediacloud\@cyber.law.harvard.edu";
@@ -84,7 +80,6 @@
     $config->{ mediawords }->{ recaptcha_private_key }            ||= "6LfEVt0SAAAAABmI-8IJmx4g93eNcSeyeCxvLMs2";
     $config->{ mail }->{ from_address }                           ||= "noreply\@mediacloud.org";
     $config->{ mail }->{ bug_email }                              ||= "";
->>>>>>> 77b5e8d7
     $config->{ session }->{ storage }                             ||= "$ENV{HOME}/tmp/mediacloud-session";
 
     return $config;
