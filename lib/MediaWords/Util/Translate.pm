package MediaWords::Util::Translate;
use Modern::Perl "2012";
use MediaWords::CommonLibs;

# various functions for manipulating html

require Exporter;

our @ISA    = qw(Exporter);
our @EXPORT = qw(translate);

# various functions for editing feed and medium tags

use strict;
use WebService::Google::Language;

use Text::Trim;
eval { use CHI; };

die "$@" if $@;

use MediaWords::Util::Config;

<<<<<<< HEAD
my $mediacloud_data_dir = MediaWords::Util::Config::get_config->{ mediawords }->{ data_dir };
=======
my $mediacloud_translate_cache_dir = MediaWords::Util::Config::get_config->{ mediawords }->{ translation_cache_dir };

$mediacloud_translate_cache_dir .= MediaWords::Util::Config::get_config->{ mediawords }->{ data_dir } . '/cache/translate';
>>>>>>> 77b5e8d7

my $cache = CHI->new(
    driver           => 'FastMmap',
    expires_in       => '1 week',
    expires_variance => '0.1',
<<<<<<< HEAD
    root_dir         => "${ mediacloud_data_dir }/cache/translate",
=======
    root_dir         => "${ mediacloud_translate_cache_dir }",
>>>>>>> 77b5e8d7
    cache_size       => '3m'
);

sub _translate
{
    my $original_text = shift;

    #say STDERR "starting translate";

    my $service = WebService::Google::Language->new(
        'referer' => 'http://example.com/',

        #        'src'     => 'ru',
        'dest' => 'en',
    );

    my $text = $original_text;

    trim( $text );

    return $original_text unless $text;

    #say STDERR "sending request for '$text'";
    $text = substr( $text, 0, 500 );

    #detect the language of source text
    #TODO is this detect() call necessary? - DRL 20 aug 2010
    $service->detect( $text );
    my $result = $service->translate( $text );

    #say STDERR "got result";

    if ( $result->error )
    {

        #say STDERR $result->message;
        #say STDERR 'error translating';
        return $text;
    }
    else
    {

        #say STDERR 'no error translating';
        #say STDERR $result->translation;
        return $result->translation;
    }
}

sub translate
{
    my $text = shift;

    my $ret = $cache->get( $text );
    if ( !defined( $ret ) )
    {

        #say STDERR "Translation for '$text' not in cache";
        $ret = _translate( $text );
        $cache->set( $text, $ret );
    }
    else
    {

        #say STDERR "Translation for '$text' in cache";
    }

    return $ret;
}

1;<|MERGE_RESOLUTION|>--- conflicted
+++ resolved
@@ -21,23 +21,13 @@
 
 use MediaWords::Util::Config;
 
-<<<<<<< HEAD
 my $mediacloud_data_dir = MediaWords::Util::Config::get_config->{ mediawords }->{ data_dir };
-=======
-my $mediacloud_translate_cache_dir = MediaWords::Util::Config::get_config->{ mediawords }->{ translation_cache_dir };
-
-$mediacloud_translate_cache_dir .= MediaWords::Util::Config::get_config->{ mediawords }->{ data_dir } . '/cache/translate';
->>>>>>> 77b5e8d7
 
 my $cache = CHI->new(
     driver           => 'FastMmap',
     expires_in       => '1 week',
     expires_variance => '0.1',
-<<<<<<< HEAD
     root_dir         => "${ mediacloud_data_dir }/cache/translate",
-=======
-    root_dir         => "${ mediacloud_translate_cache_dir }",
->>>>>>> 77b5e8d7
     cache_size       => '3m'
 );
 
