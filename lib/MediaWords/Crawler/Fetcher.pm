package MediaWords::Crawler::Fetcher;
use Modern::Perl "2013";
use MediaWords::CommonLibs;

use strict;

use LWP::UserAgent;

use MediaWords::DB;
use DBIx::Simple::MediaWords;
use MediaWords::Util::Config;
use MediaWords::Util::SQL;

sub new
{
    my ( $class, $engine ) = @_;

    my $self = {};
    bless( $self, $class );

    $self->engine( $engine );

    return $self;
}

# alarabiya uses an interstitial that requires javascript.  if the download url
# matches alarabiya and returns the 'requires JavaScript' page, manually parse
# out the necessary cookie and add it to the $ua so that the request will work
sub fix_alarabiya_response
{
    my ( $download, $ua, $response ) = @_;

    return $response unless ( $download->{ url } =~ /alarabiya/ );

    if ( $response->content !~ /This site requires JavaScript and Cookies to be enabled/ )
    {
        return $response;
    }

    if ( $response->content =~ /setCookie\('([^']+)', '([^']+)'/ )
    {
        my $response = $ua->get( $download->{ url }, Cookie => "$1=$2" );

        return $response;
    }
    else
    {
        warn( "Unable to parse cookie from alarabiya: " . $response->content );
        return $response;
    }
}

<<<<<<< HEAD
=======
# cache domain http auth lookup from config
my $_domain_http_auth_lookup;
sub _get_domain_http_auth_lookup
{
    return $_domain_http_auth_lookup if ( defined( $_domain_http_auth_lookup ) );
    
    my $config = MediaWords::Util::get_config;
    
    my $domains = $config->{ crawler_authenticated_domains };
    
    map { $_domain_http_auth_lookup->{ lc( $_->{ domain } ) } = $_ } @{ $domains };

    return $_domain_http_auth_lookup;
}


# if there are http auth credentials for the requested site, add them to the request
sub add_http_auth
{
    my ( $download, $request ) = @_;
    
    my $auth_lookup ||= _get_domain_http_auth_lookup();

    my $domain = MediaWords::Util::URL::get_url_domain( $download->{ url } );
    
    if ( my $auth = $auth_lookup->{ lc( $domain ) } )
    {
        $request->authorization_basic( $auth->{ user }, $auth->{ password } );
    }
}

>>>>>>> 4fdc0335
sub do_fetch
{
    my ( $download, $dbs ) = @_;

    $download->{ download_time } = MediaWords::Util::SQL::sql_now;
    $download->{ state }         = 'fetching';

    $dbs->update_by_id( "downloads", $download->{ downloads_id }, $download );

    my $ua     = LWP::UserAgent->new();
    my $config = MediaWords::Util::Config::get_config;

    $ua->from( $config->{ mediawords }->{ owner } );
    $ua->agent( $config->{ mediawords }->{ user_agent } );
    $ua->cookie_jar( {} );

    $ua->timeout( 20 );
    $ua->max_size( 1024 * 1024 );
    $ua->max_redirect( 15 );
    $ua->env_proxy;

    my $request =  HTTP::Request->new( GET => $download->{ url } );

    add_http_auth( $download, $request );

    my $response = $ua->request( $request );

    $response = fix_alarabiya_response( $download, $ua, $response );

    return $response;
}

sub fetch_download
{
    my ( $self, $download ) = @_;

    my $dbs = $self->engine->dbs;

    return do_fetch( $download, $dbs );
}

# calling engine
sub engine
{
    if ( $_[ 1 ] )
    {
        $_[ 0 ]->{ engine } = $_[ 1 ];
    }

    return $_[ 0 ]->{ engine };
}

1;<|MERGE_RESOLUTION|>--- conflicted
+++ resolved
@@ -50,8 +50,6 @@
     }
 }
 
-<<<<<<< HEAD
-=======
 # cache domain http auth lookup from config
 my $_domain_http_auth_lookup;
 sub _get_domain_http_auth_lookup
@@ -83,7 +81,6 @@
     }
 }
 
->>>>>>> 4fdc0335
 sub do_fetch
 {
     my ( $download, $dbs ) = @_;
