--- conflicted
+++ resolved
@@ -619,29 +619,15 @@
 {
     my ( $db, $download, $process_num, $no_dedup_sentences, $no_vector ) = @_;
 
-<<<<<<< HEAD
     my $stories_id = $download->{ stories_id };
-=======
-    # Extract
-    say STDERR "[$process_num] extract: $download->{ downloads_id } $download->{ stories_id } $download->{ url }";
-    my $download_text = MediaWords::DBI::DownloadTexts::create_from_download( $db, $download );
-
-    #say STDERR "Got download_text";
->>>>>>> d99bb601
 
     # Extract
     say STDERR "[$process_num] extract: $download->{ downloads_id } $stories_id $download->{ url }";
     my $download_text = MediaWords::DBI::DownloadTexts::create_from_download( $db, $download );
 
-<<<<<<< HEAD
+    #say STDERR "Got download_text";
+
     unless ( $no_vector )
-=======
-    # Vector
-    my $remaining_download =
-      $db->query( "select downloads_id from downloads " . "where stories_id = ? and extracted = 'f' and type = 'content' ",
-        $download->{ stories_id } )->hash;
-    if ( !$remaining_download )
->>>>>>> d99bb601
     {
         # Vector
         my $remaining_download = $db->query(
@@ -654,7 +640,7 @@
 EOF
             $stories_id
         )->hash;
-        if ( !$remaining_download )
+        unless ( $remaining_download )
         {
             my $story = $db->find_by_id( 'stories', $stories_id );
 
