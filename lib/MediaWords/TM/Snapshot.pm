--- conflicted
+++ resolved
@@ -1784,13 +1784,9 @@
         from topic_tweet_full_urls u
             join tweets_per_day tpd using ( topic_tweets_id )
             join snapshot_stories using ( stories_id )
-<<<<<<< HEAD
-        where topics_id = \$1
-=======
         where
-            parent_topics_id = \$1 and
+            topics_id = \$1 and
             ( ( tweets / days ) < $BOT_TWEETS_PER_DAY )
->>>>>>> ce276072
 SQL
 
     add_media_type_views( $db );
